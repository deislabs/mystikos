// Copyright (c) Microsoft Corporation.
// Licensed under the MIT License.

#include <assert.h>
#include <errno.h>
#include <fcntl.h>
#include <poll.h>
#include <stdarg.h>
#include <stdlib.h>
#include <string.h>
#include <sys/ioctl.h>
#include <sys/stat.h>
#include <sys/syscall.h>
#include <time.h>
#include <unistd.h>

#include <myst/eraise.h>
#include <myst/fssig.h>
#include <myst/luks.h>
#include <myst/regions.h>
#include <myst/sha256.h>
#include <myst/tcall.h>
#include <myst/tee.h>
#include <myst/thread.h>
#include <oeprivate/rsa.h>
#include <openenclave/edger8r/enclave.h>
#include <openenclave/enclave.h>
#include "gencreds.h"

long myst_handle_tcall(long n, long params[6]);

long oe_syscall(long n, long x1, long x2, long x3, long x4, long x5, long x6);

myst_run_thread_t __myst_run_thread;

static long _tcall_random(void* data, size_t size)
{
    long ret = 0;

    if (!data)
        ERAISE(-EINVAL);

    if (oe_random(data, size) != OE_OK)
        ERAISE(-EINVAL);

done:
    return ret;
}

static long _tcall_vsnprintf(
    char* str,
    size_t size,
    const char* format,
    va_list ap)
{
    if (!str || !format)
        return -EINVAL;

    long ret = (long)vsnprintf(str, size, format, ap);

    return ret;
}

/* Must be overriden by enclave application */
MYST_WEAK
long myst_tcall_clock_getres(clockid_t clk_id, struct timespec* res)
{
    (void)clk_id;
    (void)res;

    assert("sgx: unimplemented: implement in enclave" == NULL);
    return -ENOTSUP;
}

/* Must be overriden by enclave application */
MYST_WEAK
long myst_tcall_clock_gettime(clockid_t clk_id, struct timespec* tp)
{
    (void)clk_id;
    (void)tp;

    assert("sgx: unimplemented: implement in enclave" == NULL);
    return -ENOTSUP;
}

/* Must be overriden by enclave application */
MYST_WEAK
long myst_tcall_clock_settime(clockid_t clk_id, struct timespec* tp)
{
    (void)clk_id;
    (void)tp;

    assert("sgx: unimplemented: implement in enclave" == NULL);
    return -ENOTSUP;
}

/* Must be overriden by enclave application */
MYST_WEAK
oe_result_t myst_oe_call_host_function(
    size_t function_id,
    const void* input_buffer,
    size_t input_buffer_size,
    void* output_buffer,
    size_t output_buffer_size,
    size_t* output_bytes_written)
{
    (void)function_id;
    (void)input_buffer;
    (void)input_buffer_size;
    (void)output_buffer;
    (void)output_buffer_size;
    (void)output_bytes_written;
    assert("sgx: unimplemented: implement in enclave" == NULL);
    return -ENOTSUP;
}

/* Must be overriden by enclave application */
MYST_WEAK
long myst_tcall_isatty(int fd)
{
    (void)fd;

    assert("sgx: unimplemented: implement in enclave" == NULL);
    return -ENOTSUP;
}

/* Must be overriden by enclave application */
MYST_WEAK
long myst_tcall_add_symbol_file(
    const void* file_data,
    size_t file_size,
    const void* text,
    size_t text_size)
{
    (void)file_data;
    (void)file_size;
    (void)text;
    (void)text_size;
    assert("sgx: unimplemented: implement in enclave" == NULL);
    return -ENOTSUP;
}

/* Must be overriden by enclave application */
MYST_WEAK
long myst_tcall_load_symbols(void)
{
    assert("sgx: unimplemented: implement in enclave" == NULL);
    return -ENOTSUP;
}

/* Must be overriden by enclave application */
MYST_WEAK
long myst_tcall_unload_symbols(void)
{
    assert("sgx: unimplemented: implement in enclave" == NULL);
    return -ENOTSUP;
}

/* Must be overriden by enclave application */
MYST_WEAK
long myst_tcall_create_thread(uint64_t cookie)
{
    (void)cookie;
    assert("sgx: unimplemented: implement in enclave" == NULL);
    return -ENOTSUP;
}

/* Must be overriden by enclave application */
MYST_WEAK
long myst_tcall_wait(uint64_t event, const struct timespec* timeout)
{
    (void)event;
    (void)timeout;
    assert("sgx: unimplemented: implement in enclave" == NULL);
    return -ENOTSUP;
}

/* Must be overriden by enclave application */
MYST_WEAK
long myst_tcall_wake(uint64_t event)
{
    (void)event;
    assert("sgx: unimplemented: implement in enclave" == NULL);
    return -ENOTSUP;
}

/* Must be overriden by enclave application */
MYST_WEAK
long myst_tcall_wake_wait(
    uint64_t waiter_event,
    uint64_t self_event,
    const struct timespec* timeout)
{
    (void)waiter_event;
    (void)self_event;
    (void)timeout;
    assert("sgx: unimplemented: implement in enclave" == NULL);
    return -ENOTSUP;
}

MYST_WEAK
long myst_tcall_export_file(const char* path, const void* data, size_t size)
{
    (void)path;
    (void)data;
    (void)size;
    assert("sgx: unimplemented: implement in enclave" == NULL);
    return -ENOTSUP;
}

MYST_STATIC_ASSERT((sizeof(struct stat) % 8) == 0);
MYST_STATIC_ASSERT(sizeof(struct stat) >= 120);
MYST_STATIC_ASSERT(OE_OFFSETOF(struct stat, st_dev) == 0);
MYST_STATIC_ASSERT(OE_OFFSETOF(struct stat, st_ino) == 8);
MYST_STATIC_ASSERT(OE_OFFSETOF(struct stat, st_nlink) == 16);
MYST_STATIC_ASSERT(OE_OFFSETOF(struct stat, st_mode) == 24);
MYST_STATIC_ASSERT(OE_OFFSETOF(struct stat, st_uid) == 28);
MYST_STATIC_ASSERT(OE_OFFSETOF(struct stat, st_gid) == 32);
MYST_STATIC_ASSERT(OE_OFFSETOF(struct stat, st_rdev) == 40);
MYST_STATIC_ASSERT(OE_OFFSETOF(struct stat, st_size) == 48);
MYST_STATIC_ASSERT(OE_OFFSETOF(struct stat, st_blksize) == 56);
MYST_STATIC_ASSERT(OE_OFFSETOF(struct stat, st_blocks) == 64);
MYST_STATIC_ASSERT(OE_OFFSETOF(struct stat, st_atim.tv_sec) == 72);
MYST_STATIC_ASSERT(OE_OFFSETOF(struct stat, st_atim.tv_nsec) == 80);
MYST_STATIC_ASSERT(OE_OFFSETOF(struct stat, st_mtim.tv_sec) == 88);
MYST_STATIC_ASSERT(OE_OFFSETOF(struct stat, st_mtim.tv_nsec) == 96);
MYST_STATIC_ASSERT(OE_OFFSETOF(struct stat, st_ctim.tv_sec) == 104);
MYST_STATIC_ASSERT(OE_OFFSETOF(struct stat, st_ctim.tv_nsec) == 112);

MYST_WEAK
long myst_tcall_poll_wake(void)
{
    assert("sgx: unimplemented: implement in enclave" == NULL);
    return -ENOTSUP;
}

static long _tcall_target_stat(myst_target_stat_t* buf)
{
    long ret = 0;
    extern oe_sgx_enclave_properties_t oe_enclave_properties_sgx;
    const oe_sgx_enclave_properties_t* p = &oe_enclave_properties_sgx;

    if (!buf)
        ERAISE(-EINVAL);

    memset(buf, 0, sizeof(myst_target_stat_t));

    /* get the kernel memory size (the OE heap size) */
    buf->heap_size = p->header.size_settings.num_heap_pages * OE_PAGE_SIZE;

done:
    return ret;
}

void* _get_gsbase(void)
{
    void* p;
    __asm__ volatile("mov %%gs:0, %0" : "=r"(p));
    return p;
}

static long _tcall_set_tsd(uint64_t value)
{
    myst_td_t* td = _get_gsbase();

    assert(td != NULL);
    td->tsd = value;

    return 0;
}

static long _tcall_get_tsd(uint64_t* value)
{
    myst_td_t* td = _get_gsbase();

    if (!value)
        return -EINVAL;

    assert(td != NULL);
    *value = td->tsd;

    return 0;
}

long myst_tcall(long n, long params[6])
{
    long ret = 0;
    const long x1 = params[0];
    const long x2 = params[1];
    const long x3 = params[2];
    const long x4 = params[3];
    const long x5 = params[4];
    const long x6 = params[5];

    (void)x6;

    switch (n)
    {
        case MYST_TCALL_RANDOM:
        {
            return _tcall_random((void*)x1, (size_t)x2);
        }
        case MYST_TCALL_VSNPRINTF:
        {
            char* str = (char*)x1;
            size_t size = (size_t)x2;
            const char* format = (const char*)x3;
            va_list* ap = (va_list*)x4;
            return _tcall_vsnprintf(str, size, format, *ap);
        }
        case MYST_TCALL_WRITE_CONSOLE:
        {
            int fd = (int)x1;
            const void* buf = (const void*)x2;
            size_t count = (size_t)x3;
            FILE* stream = NULL;

            if (fd == STDOUT_FILENO)
                stream = stdout;
            else if (fd == STDERR_FILENO)
                stream = stderr;
            else
                return -EINVAL;

            if (fwrite(buf, 1, count, stream) != count)
                return -EIO;

            return (long)count;
        }
        case MYST_TCALL_READ_CONSOLE:
        {
            int fd = (int)x1;
            void* buf = (void*)x2;
            size_t count = (size_t)x3;
            FILE* stream = NULL;

            if (fd == STDOUT_FILENO)
                stream = stdout;
            else if (fd == STDERR_FILENO)
                stream = stderr;
            else
                return -EINVAL;

            if (fread(buf, 1, count, stream) != count)
                return -EIO;

            return (long)count;
        }
        case MYST_TCALL_GEN_CREDS:
        {
            uint8_t** cert = (uint8_t**)x1;
            size_t* cert_size = (size_t*)x2;
            uint8_t** pkey = (uint8_t**)x3;
            size_t* pkey_size = (size_t*)x4;

            return myst_gen_creds(cert, cert_size, pkey, pkey_size);
        }
        case MYST_TCALL_FREE_CREDS:
        {
            uint8_t* cert = (uint8_t*)x1;
            size_t cert_size = (size_t)x2;
            uint8_t* pkey = (uint8_t*)x3;
            size_t pkey_size = (size_t)x4;
            uint8_t* report = (uint8_t*)x5;
            size_t report_size = (size_t)x6;

            myst_free_creds(
                cert, cert_size, pkey, pkey_size, report, report_size);
            return 0;
        }
        case MYST_TCALL_GEN_CREDS_EX:
        {
            uint8_t** cert = (uint8_t**)x1;
            size_t* cert_size = (size_t*)x2;
            uint8_t** pkey = (uint8_t**)x3;
            size_t* pkey_size = (size_t*)x4;
            uint8_t** report = (uint8_t**)x5;
            size_t* report_size = (size_t*)x6;

            return myst_gen_creds_ex(
                cert, cert_size, pkey, pkey_size, report, report_size);
        }
        case MYST_TCALL_VERIFY_CERT:
        {
            uint8_t* cert = (uint8_t*)x1;
            size_t cert_size = (size_t)x2;
            oe_identity_verify_callback_t verifier =
                (oe_identity_verify_callback_t)x3;
            void* arg = (void*)x4;

            return myst_verify_cert(cert, cert_size, verifier, arg);
        }
        case MYST_TCALL_CLOCK_GETRES:
        {
            clockid_t clk_id = (clockid_t)x1;
            struct timespec* res = (struct timespec*)x2;
            return myst_tcall_clock_getres(clk_id, res);
        }
        case MYST_TCALL_CLOCK_GETTIME:
        {
            clockid_t clk_id = (clockid_t)x1;
            struct timespec* tp = (struct timespec*)x2;
            return myst_tcall_clock_gettime(clk_id, tp);
        }
        case MYST_TCALL_CLOCK_SETTIME:
        {
            clockid_t clk_id = (clockid_t)x1;
            struct timespec* tp = (struct timespec*)x2;
            return myst_tcall_clock_settime(clk_id, tp);
        }
        case MYST_TCALL_ISATTY:
        {
            int fd = (int)x1;
            return myst_tcall_isatty(fd);
        }
        case MYST_TCALL_ADD_SYMBOL_FILE:
        {
            const void* file_data = (const void*)x1;
            size_t file_size = (size_t)x2;
            const void* text = (const void*)x3;
            size_t text_size = (size_t)x4;
            return myst_tcall_add_symbol_file(
                file_data, file_size, text, text_size);
        }
        case MYST_TCALL_LOAD_SYMBOLS:
        {
            return myst_tcall_load_symbols();
        }
        case MYST_TCALL_UNLOAD_SYMBOLS:
        {
            return myst_tcall_unload_symbols();
        }
        case MYST_TCALL_CREATE_THREAD:
        {
            uint64_t cookie = (uint64_t)x1;
            return myst_tcall_create_thread(cookie);
        }
        case MYST_TCALL_WAIT:
        {
            uint64_t event = (uint64_t)x1;
            const struct timespec* timeout = (const struct timespec*)x2;
            return myst_tcall_wait(event, timeout);
        }
        case MYST_TCALL_WAKE:
        {
            uint64_t event = (uint64_t)x1;
            return myst_tcall_wake(event);
        }
        case MYST_TCALL_WAKE_WAIT:
        {
            uint64_t waiter_event = (uint64_t)x1;
            uint64_t self_event = (uint64_t)x2;
            const struct timespec* timeout = (const struct timespec*)x3;
            return myst_tcall_wake_wait(waiter_event, self_event, timeout);
        }
        case MYST_TCALL_EXPORT_FILE:
        {
            const char* path = (const char*)x1;
            const void* data = (const void*)x2;
            size_t size = (size_t)x3;
            return myst_tcall_export_file(path, data, size);
        }
        case MYST_TCALL_SET_RUN_THREAD_FUNCTION:
        {
            myst_run_thread_t function = (myst_run_thread_t)x1;

            if (!function)
                return -EINVAL;

            __myst_run_thread = function;
            return 0;
        }
        case MYST_TCALL_TARGET_STAT:
        {
            myst_target_stat_t* buf = (myst_target_stat_t*)x1;
            return _tcall_target_stat(buf);
        }
        case MYST_TCALL_SET_TSD:
        {
            uint64_t value = (uint64_t)x1;
            return _tcall_set_tsd(value);
        }
        case MYST_TCALL_GET_TSD:
        {
            uint64_t* value = (uint64_t*)x1;
            return _tcall_get_tsd(value);
        }
        case MYST_TCALL_GET_ERRNO_LOCATION:
        {
            int** ptr = (int**)x1;
            myst_td_t* td = _get_gsbase();

            if (!ptr)
                return -EINVAL;

            assert(td != NULL);

            *ptr = &td->errnum;

            return 0;
        }
        case MYST_TCALL_POLL_WAKE:
        {
            return myst_tcall_poll_wake();
        }
        case MYST_TCALL_OPEN_BLOCK_DEVICE:
        {
            return myst_tcall_open_block_device((const char*)x1, (bool)x2);
        }
        case MYST_TCALL_CLOSE_BLOCK_DEVICE:
        {
            return myst_tcall_close_block_device((int)x1);
        }
        case MYST_TCALL_READ_BLOCK_DEVICE:
        {
            return myst_tcall_read_block_device(
                (int)x1, (uint64_t)x2, (struct myst_block*)x3, (size_t)x4);
        }
        case MYST_TCALL_WRITE_BLOCK_DEVICE:
        {
            return myst_tcall_write_block_device(
                (int)x1,
                (uint64_t)x2,
                (const struct myst_block*)x3,
                (size_t)x4);
        }
        case MYST_TCALL_LUKS_ENCRYPT:
        {
            return myst_luks_encrypt(
                (const luks_phdr_t*)x1,
                (const void*)x2,
                (const uint8_t*)x3,
                (uint8_t*)x4,
                (size_t)x5,
                (uint64_t)x6);
        }
        case MYST_TCALL_LUKS_DECRYPT:
        {
            return myst_luks_decrypt(
                (const luks_phdr_t*)x1,
                (const void*)x2,
                (const uint8_t*)x3,
                (uint8_t*)x4,
                (size_t)x5,
                (uint64_t)x6);
        }
        case MYST_TCALL_SHA256_START:
        {
            return myst_sha256_start((myst_sha256_ctx_t*)x1);
        }
        case MYST_TCALL_SHA256_UPDATE:
        {
            return myst_sha256_update(
                (myst_sha256_ctx_t*)x1, (const void*)x2, (size_t)x3);
        }
        case MYST_TCALL_SHA256_FINISH:
        {
            return myst_sha256_finish(
                (myst_sha256_ctx_t*)x1, (myst_sha256_t*)x2);
        }
        case MYST_TCALL_VERIFY_SIGNATURE:
        {
            long* args = (long*)x1;
            return myst_tcall_verify_signature(
                (const char*)args[0],
                (const uint8_t*)args[1],
                (size_t)args[2],
                (const uint8_t*)args[3],
                (size_t)args[4],
                (const uint8_t*)args[5],
                (size_t)args[6]);
        }
        case MYST_TCALL_LOAD_FSSIG:
        {
            return myst_load_fssig((const char*)x1, (myst_fssig_t*)x2);
        }
        case SYS_read:
        case SYS_write:
        case SYS_close:
        case SYS_nanosleep:
        case SYS_fcntl:
        case SYS_bind:
        case SYS_connect:
        case SYS_recvfrom:
        case SYS_sendto:
        case SYS_socket:
        case SYS_accept:
        case SYS_accept4:
        case SYS_sendmsg:
        case SYS_recvmsg:
        case SYS_shutdown:
        case SYS_listen:
        case SYS_getsockname:
        case SYS_getpeername:
        case SYS_socketpair:
        case SYS_setsockopt:
        case SYS_getsockopt:
        case SYS_ioctl:
        case SYS_fstat:
        case SYS_sched_yield:
        case SYS_fchmod:
        case SYS_poll:
        case SYS_open:
        case SYS_stat:
        case SYS_access:
        case SYS_dup:
        case SYS_pread64:
        case SYS_pwrite64:
        case SYS_link:
        case SYS_unlink:
        case SYS_mkdir:
        case SYS_rmdir:
        case SYS_getdents64:
        case SYS_rename:
        case SYS_truncate:
        case SYS_ftruncate:
        case SYS_symlink:
        case SYS_lstat:
        case SYS_readlink:
        case SYS_statfs:
        case SYS_fstatfs:
        case SYS_lseek:
        case SYS_utimensat:
        case SYS_sched_setaffinity:
        case SYS_sched_getaffinity:
        case SYS_getcpu:
<<<<<<< HEAD
=======
        case SYS_mprotect:
>>>>>>> 14266fcb
        {
            extern long myst_handle_tcall(long n, long params[6]);
            return myst_handle_tcall(n, params);
        }
        /* Open Enclave extensions */
        case SYS_myst_oe_get_report_v2:
        {
            uint64_t* args = (uint64_t*)x1;
            return oe_get_report_v2(
                (uint32_t)args[0],
                (const uint8_t*)args[1],
                (size_t)args[2],
                (const void*)args[3],
                (size_t)args[4],
                (uint8_t**)args[5],
                (size_t*)args[6]);
        }
        case SYS_myst_oe_free_report:
        {
            uint64_t* args = (uint64_t*)x1;
            oe_free_report((uint8_t*)args[0]);
            return 0;
        }
        case SYS_myst_oe_get_target_info_v2:
        {
            uint64_t* args = (uint64_t*)x1;
            return oe_get_target_info_v2(
                (const uint8_t*)args[0],
                (size_t)args[1],
                (void**)args[2],
                (size_t*)args[3]);
            return 0;
        }
        case SYS_myst_oe_free_target_info:
        {
            uint64_t* args = (uint64_t*)x1;
            oe_free_target_info((void*)args[0]);
            return 0;
        }
        case SYS_myst_oe_parse_report:
        {
            uint64_t* args = (uint64_t*)x1;
            return oe_parse_report(
                (const uint8_t*)args[0],
                (size_t)args[1],
                (oe_report_t*)args[2]);
        }
        case SYS_myst_oe_verify_report:
        {
            uint64_t* args = (uint64_t*)x1;
            return oe_verify_report(
                (const uint8_t*)args[0],
                (size_t)args[1],
                (oe_report_t*)args[2]);
        }
        case SYS_myst_oe_get_seal_key_by_policy_v2:
        {
            uint64_t* args = (uint64_t*)x1;
            return oe_get_seal_key_by_policy_v2(
                (oe_seal_policy_t)args[0],
                (uint8_t**)args[1],
                (size_t*)args[2],
                (uint8_t**)args[3],
                (size_t*)args[4]);
        }
        case SYS_myst_oe_get_public_key_by_policy:
        {
            uint64_t* args = (uint64_t*)x1;
            return oe_get_public_key_by_policy(
                (oe_seal_policy_t)args[0],
                (const oe_asymmetric_key_params_t*)args[1],
                (uint8_t**)args[2],
                (size_t*)args[3],
                (uint8_t**)args[4],
                (size_t*)args[5]);
        }
        case SYS_myst_oe_get_public_key:
        {
            uint64_t* args = (uint64_t*)x1;
            return oe_get_public_key(
                (const oe_asymmetric_key_params_t*)args[0],
                (const uint8_t*)args[1],
                (size_t)args[2],
                (uint8_t**)args[3],
                (size_t*)args[4]);
        }
        case SYS_myst_oe_get_private_key_by_policy:
        {
            uint64_t* args = (uint64_t*)x1;
            return oe_get_private_key_by_policy(
                (oe_seal_policy_t)args[0],
                (const oe_asymmetric_key_params_t*)args[1],
                (uint8_t**)args[2],
                (size_t*)args[3],
                (uint8_t**)args[4],
                (size_t*)args[5]);
        }
        case SYS_myst_oe_get_private_key:
        {
            uint64_t* args = (uint64_t*)x1;
            return oe_get_private_key(
                (const oe_asymmetric_key_params_t*)args[0],
                (const uint8_t*)args[1],
                (size_t)args[2],
                (uint8_t**)args[3],
                (size_t*)args[4]);
        }
        case SYS_myst_oe_free_key:
        {
            uint64_t* args = (uint64_t*)x1;
            oe_free_key(
                (uint8_t*)args[0],
                (size_t)args[1],
                (uint8_t*)args[2],
                (size_t)args[3]);
            return 0;
        }
        case SYS_myst_oe_get_seal_key_v2:
        {
            uint64_t* args = (uint64_t*)x1;
            return oe_get_seal_key_v2(
                (const uint8_t*)args[0],
                (size_t)args[1],
                (uint8_t**)args[2],
                (size_t*)args[3]);
        }
        case SYS_myst_oe_free_seal_key:
        {
            uint64_t* args = (uint64_t*)x1;
            oe_free_seal_key((uint8_t*)args[0], (uint8_t*)args[1]);
            return 0;
        }
        case SYS_myst_oe_generate_attestation_certificate:
        {
            uint64_t* args = (uint64_t*)x1;
            return oe_generate_attestation_certificate(
                (const unsigned char*)args[0],
                (uint8_t*)args[1],
                (size_t)args[2],
                (uint8_t*)args[3],
                (size_t)args[4],
                (uint8_t**)args[5],
                (size_t*)args[6]);
        }
        case SYS_myst_oe_free_attestation_certificate:
        {
            uint64_t* args = (uint64_t*)x1;
            oe_free_attestation_certificate((uint8_t*)args[0]);
            return 0;
        }
        case SYS_myst_oe_verify_attestation_certificate:
        {
            uint64_t* args = (uint64_t*)x1;
            return oe_verify_attestation_certificate(
                (uint8_t*)args[0],
                (size_t)args[1],
                (oe_identity_verify_callback_t)args[2],
                (void*)args[3]);
        }
        case SYS_myst_oe_result_str:
        {
            uint64_t* args = (uint64_t*)x1;
            return (long)oe_result_str((oe_result_t)args[0]);
        }
        default:
        {
            printf("error: tcall=%ld\n", n);
            ERAISE(-EINVAL);
        }
    }

done:
    return ret;
}<|MERGE_RESOLUTION|>--- conflicted
+++ resolved
@@ -624,10 +624,7 @@
         case SYS_sched_setaffinity:
         case SYS_sched_getaffinity:
         case SYS_getcpu:
-<<<<<<< HEAD
-=======
         case SYS_mprotect:
->>>>>>> 14266fcb
         {
             extern long myst_handle_tcall(long n, long params[6]);
             return myst_handle_tcall(n, params);
