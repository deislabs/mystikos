TOP=$(abspath ..)
include $(TOP)/defs.mak

DIRS =
DIRS += attested_tls

ifdef DB_SERVER_NAME
ifdef DB_NAME
ifdef MAA_URL
DIRS += sql_ae
DIRS += python_app
endif
endif
endif

DIRS += msgpack_c

ifndef MYST_ENABLE_GCOV
DIRS += dotnet
endif

DIRS += aspnet
DIRS += memcached
DIRS += python_web_frameworks
DIRS += python_webserver
ifndef MYST_SKIP_PR_TEST
# Do not run in PR pipeline as it takes ~15min
<<<<<<< HEAD
DIRS += pytorch_inference
=======
# Disable this as it fails pipeline, will re-enable after investigation
#DIRS += pytorch_inference
DIRS += tensorflow_lite
>>>>>>> 84428561
endif
DIRS += nodejs
DIRS += numpy_core_tests
DIRS += redis

.PHONY: $(DIRS)

build: $(DIRS)

# If BUILD_RUN_CLEAN is set, then build/run/clean each test
# Otherwise, just build everything
ifdef BUILD_RUN_CLEAN
$(DIRS):
	@ $(MAKE) -C $@ && $(MAKE) -C $@ run && $(MAKE) -C $@ clean
else
$(DIRS):
	@ $(MAKE) -C $@
endif

clean:
	@ $(foreach i, $(DIRS), $(MAKE) -C $(i) clean $(NL) )

run:
	@ $(foreach i, $(DIRS), $(MAKE) -C $(i) run $(NL) )

tests:
	@ $(MAKE) -s clean
	@ $(MAKE) -j -s build
	@ $(MAKE) -j -s run

# Use in pipeline to save space
# This will build/run/clean each solution test before moving to next test
tests_clean:
	@ $(MAKE) -s clean
	@ $(MAKE) -j -s build BUILD_RUN_CLEAN=1<|MERGE_RESOLUTION|>--- conflicted
+++ resolved
@@ -25,13 +25,8 @@
 DIRS += python_webserver
 ifndef MYST_SKIP_PR_TEST
 # Do not run in PR pipeline as it takes ~15min
-<<<<<<< HEAD
 DIRS += pytorch_inference
-=======
-# Disable this as it fails pipeline, will re-enable after investigation
-#DIRS += pytorch_inference
 DIRS += tensorflow_lite
->>>>>>> 84428561
 endif
 DIRS += nodejs
 DIRS += numpy_core_tests
