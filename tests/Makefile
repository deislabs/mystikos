--- conflicted
+++ resolved
@@ -99,11 +99,8 @@
 DIRS += robust
 DIRS += devfs
 DIRS += callonce
-<<<<<<< HEAD
 DIRS += syscall_exception
-=======
 DIRS += mprotect
->>>>>>> 91faeaff
 
 __tests:
 	@ $(foreach i, $(DIRS), $(MAKE) -C $(i) tests $(NL) )
