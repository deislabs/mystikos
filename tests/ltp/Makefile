.PHONY: tests
TOP=$(abspath ../..)
include $(TOP)/defs.mak

APPDIR=$(CURDIR)/appdir

ifdef STRACE
OPTS += --strace
endif

ifdef ETRACE
OPTS += --etrace
endif

ifdef TRACE
OPTS += --etrace --strace
endif

ifndef FS
FS=ext2fs
endif

ifeq ($(FS),hostfs)
# select lines from tests without '#' in the first column
ifndef MYST_NIGHTLY_TEST
TESTS=$(shell grep -v "^\#" hostfs_tests_passed.txt)
else
TESTS=$(shell grep -v "^\#" hostfs_fs_tests_passed.txt)
endif
FOUND=1
endif

ifeq ($(FS),ext2fs)
# select lines from tests without '#' in the first column
ifndef MYST_NIGHTLY_TEST
TESTS=$(shell grep -v "^\#" ext2fs_tests_passed.txt)
else
TESTS=$(shell grep -v "^\#" ext2fs_fs_tests_passed.txt)
endif
FOUND=1
endif

ifeq ($(FS),ramfs)
# select lines from tests without '#' in the first column
ifndef MYST_NIGHTLY_TEST
TESTS=$(shell grep -v "^\#" ramfs_tests_passed.txt)
else
TESTS=$(shell grep -v "^\#" ramfs_fs_tests_passed.txt)
endif
FOUND=1
endif

ifeq ($(FOUND),)
$(error "bad value for FS: must be hostfs or ext2fs")
endif

# overlayfs directories
LOWERDIR=$(CURDIR)/appdir
UPPERDIR=$(CURDIR)/upper
WORKDIR=$(CURDIR)/work
HOSTFS=$(CURDIR)/hostfs

all: ext2fs

ext2fs: appdir
	sudo $(MYST) mkext2 --force appdir ext2fs
	truncate --size=-4096 ext2fs

URL=https://github.com/mikbras/ltp

appdir:
	$(MAKE) clone
	$(MAKE) build

build:
	cp build.mak appdir/ltp
	docker run --rm -v $(APPDIR):/appdir myst-alpine bash -c "make -j -C appdir/ltp -f build.mak"
	sudo chown -R $(USER).$(USER) appdir
	$(MAKE) password-file
	$(MAKE) group-file

rebuild:
	cp build.mak appdir/ltp
	docker run --rm -v $(APPDIR):/appdir myst-alpine bash -c "make -j -C appdir/ltp -f build.mak build"
	sudo chown -R $(USER).$(USER) appdir
	$(MAKE) password-file
	$(MAKE) group-file

clone:
	rm -rf appdir
	mkdir appdir
	git clone https://github.com/mikbras/ltp appdir/ltp -b myst

password-file:
	mkdir -p appdir/etc
	echo "root:x:0:0:root:/root:/bin/bash" > appdir/etc/passwd
	echo "daemon:x:1:1:daemon:/usr/sbin:/usr/sbin/nologin" >> appdir/etc/passwd
	echo "bin:x:2:2:bin:/bin:/usr/sbin/nologin" >> appdir/etc/passwd
	echo "nobody:x:65534:65534:nobody:/nonexistent:/usr/sbin/nologi" >> appdir/etc/passwd

group-file:
	mkdir -p appdir/etc
	echo "root:x:0:" > appdir/etc/group
	echo "daemon:x:1:" >> appdir/etc/group
	echo "bin:x:2:" >> appdir/etc/group
	echo "nogroup:x:65534" >> appdir/etc/group
	echo "nobody:x:65534:65534:nobody:/nonexistent:/usr/sbin/nologin" >> appdir/etc/group

tests:
	$(MAKE) tests_hostfs
	$(MAKE) tests_ext2fs
	$(MAKE) tests_ramfs

tests_hostfs:
	$(MAKE) alltests FS=hostfs

tests_ext2fs:
	$(MAKE) alltests FS=ext2fs

tests_ramfs:
	$(MAKE) alltests FS=ramfs

alltests:
	$(foreach i, $(TESTS), $(MAKE) one FS=$(FS) TEST=$(i) $(NL) )

clean:
	sudo rm -rf $(APPDIR) ext2fs appdir $(UPPERDIR) $(WORKDIR) $(HOSTFS)

CACHEDIR=$(HOME)/.mystikos/cache/ltp

cache:
	rm -rf $(CACHEDIR)
	mkdir -p $(CACHEDIR)
	cp -r ./appdir $(CACHEDIR)/appdir

fetch:
	cp -r $(CACHEDIR)/appdir ./appdir

find:
	find appdir/ltp/testcases/kernel/syscalls -type f -executable -print

sort:
	sort tests | uniq > .tests
	cp .tests tests
	rm -f .tests

##==============================================================================
##
## one rule for ext2fs
##
##==============================================================================

ifeq ($(FS),ext2fs)
one:
	sudo -E $(RUNTEST) $(MYST_EXEC) $(OPTS) $(FS) $(TEST) $(NL)
endif

##==============================================================================
##
## one rule for hostfs
##
##==============================================================================

ifeq ($(FS),hostfs)
one:
	@ sudo rm -rf $(HOSTFS)
	@ mkdir -p $(shell dirname $(HOSTFS)/$(TEST))
	cp appdir/$(TEST) $(HOSTFS)/$(TEST)
	cp -r appdir/etc $(HOSTFS)/
	sudo -E $(RUNTEST) $(MYST_EXEC) $(OPTS) $(FS) $(TEST) $(NL)
endif

##==============================================================================
##
## one rule for ramfs
##
##==============================================================================

ifeq ($(FS),ramfs)
one:
	sudo rm -rf ramfs.appdir
	mkdir -p $(shell dirname ramfs.appdir/$(TEST))
	cp appdir/$(TEST) ramfs.appdir/$(TEST)
	cp -r appdir/etc  ramfs.appdir/
	$(MYST) mkcpio ramfs.appdir ramfs
	sudo -E $(RUNTEST) $(MYST_EXEC) $(OPTS) $(FS) $(TEST) $(NL)
<<<<<<< HEAD
endif
=======
endif
>>>>>>> 14266fcb
<|MERGE_RESOLUTION|>--- conflicted
+++ resolved
@@ -184,8 +184,4 @@
 	cp -r appdir/etc  ramfs.appdir/
 	$(MYST) mkcpio ramfs.appdir ramfs
 	sudo -E $(RUNTEST) $(MYST_EXEC) $(OPTS) $(FS) $(TEST) $(NL)
-<<<<<<< HEAD
-endif
-=======
-endif
->>>>>>> 14266fcb
+endif