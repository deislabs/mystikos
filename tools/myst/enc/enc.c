--- conflicted
+++ resolved
@@ -752,11 +752,7 @@
 #define ENCLAVE_PRODUCT_ID 1
 #define ENCLAVE_SECURITY_VERSION 1
 #define ENCLAVE_DEBUG true
-<<<<<<< HEAD
 #define ENCLAVE_HEAP_SIZE (140 * 1024)
-=======
-#define ENCLAVE_HEAP_SIZE 262144
->>>>>>> 14266fcb
 #define ENCLAVE_STACK_SIZE 8192
 
 /* Note: there should be at least as many kernel stacks as threads */
