// Copyright (c) Microsoft Corporation.
// Licensed under the MIT License.

#include <assert.h>
#include <cpuid.h>
#include <errno.h>
#include <libgen.h>
#include <limits.h>
#include <stdbool.h>
#include <stdio.h>
#include <stdlib.h>
#include <string.h>
#include <sys/stat.h>
#include <time.h>
#include <unistd.h>

#include <myst/cpio.h>
#include <myst/elf.h>
#include <myst/eraise.h>
#include <myst/file.h>
#include <myst/getopt.h>
#include <myst/paths.h>
#include <myst/round.h>
#include <myst/spinlock.h>
#include <myst/strings.h>
#include <myst/tcall.h>
#include <myst/trace.h>
#include <openenclave/host.h>

#include "../shared.h"
#include "cpio.h"
#include "dump.h"
#include "exec.h"
#include "exec_linux.h"
#include "myst_u.h"
#include "oe_debug_module.h"
#include "package.h"
#include "regions.h"
#include "sign.h"
#include "utils.h"

/* forward declarations of OE internal APIs */
void oe_debug_module_loaded_hook(oe_debug_module_t* module);
void oe_debug_module_unloaded_hook(oe_debug_module_t* module);

_Static_assert(sizeof(struct myst_timespec) == sizeof(struct timespec), "");

typedef struct debug_module
{
    oe_debug_module_t base;
    struct debug_module* next;
    char __buf[PATH_MAX];
} debug_module_t;

/* Modules that have been registered with the debugger. Each time a module is
   registered, it is added to the front of the list. This list is maintained
   in the same order that the debugger receives notifications. This allows the
   debugger to efficiently sync in case _debug_modules and the debugger's own
   list go out of sync.  */
static debug_module_t* _debug_modules;

/* List of modules yet to be registered with the debugger. The modules in this
   list are removed one by one and then registered with the debugger and
   prepended to the _debug_modules list.  */
static debug_module_t* _debug_modules_pending;
static myst_spinlock_t _modules_lock;

long myst_syscall_isatty_ocall(int fd)
{
    if (isatty(fd) != 1)
        return -errno;

    return 1;
}

void myst_rdtsc_ocall(uint32_t* rax, uint32_t* rdx)
{
    uint32_t hi;
    uint32_t lo;

    __asm__ __volatile__("rdtsc" : "=a"(lo), "=d"(hi));

    *rax = lo;
    *rdx = hi;
}

void myst_cpuid_ocall(
    uint32_t leaf,
    uint32_t subleaf,
    uint32_t* rax,
    uint32_t* rbx,
    uint32_t* rcx,
    uint32_t* rdx)
{
    if (rax)
        *rax = 0;

    if (rbx)
        *rbx = 0;

    if (rcx)
        *rcx = 0;

    if (rdx)
        *rdx = 0;

    __cpuid_count(leaf, subleaf, *rax, *rbx, *rcx, *rdx);
}

oe_result_t oe_debug_notify_library_loaded(oe_debug_module_t* module)
{
    oe_debug_module_loaded_hook(module);
    return OE_OK;
}

oe_result_t oe_debug_notify_library_unloaded(oe_debug_module_t* module)
{
    oe_debug_module_unloaded_hook(module);
    return OE_OK;
}

long myst_add_symbol_file_by_path(
    const char* path,
    const void* text_data,
    size_t text_size)
{
    long ret = 0;
    debug_module_t* di = NULL;
    void* data = NULL;
    bool notify = true;

    myst_spin_lock(&_modules_lock);
    if (!path || !text_data || !text_size)
        ERAISE(-EINVAL);

    /* Add new debug image to the table */
    {
        if (!(di = calloc(1, sizeof(debug_module_t))))
            ERAISE(-ENOMEM);

        if (myst_strlcpy(di->__buf, path, sizeof(di->__buf)) >=
            sizeof(di->__buf))
            ERAISE(-ENAMETOOLONG);

        di->base.magic = OE_DEBUG_MODULE_MAGIC;
        di->base.version = 1;
        di->base.path = di->__buf;
        di->base.path_length = strlen(di->base.path);
        di->base.base_address = text_data;
        di->base.size = text_size;

        if (notify)
        {
            /* notify gdb to load the symbols */
            oe_debug_notify_library_loaded(&di->base);

            /* add to the front of the list */
            di->next = _debug_modules;
            _debug_modules = di;
        }
        else
        {
            /* add to the front of the pending list */
            di->next = _debug_modules_pending;
            _debug_modules_pending = di;
        }

        di = NULL;
    }

done:
    myst_spin_unlock(&_modules_lock);
    if (di)
        free(di);

    if (data)
        free(data);

    return ret;
}

static bool _retain_symbols()
{
    static int r = -1;
    // Initialization of r happens when myst_tcall_add_symbol_file is called
    // for the main application, before other app threads are launched.
    // Therefore, locks are not necessary.
    if (r == -1)
    {
        const char* env;
        if ((env = getenv("MYST_RETAIN_SYMBOLS")) && strcmp(env, "1") == 0)
            r = 1;
        else
            r = 0;
    }
    return r;
}

long init_symbol_file_tmpdir(char* tmpdir)
{
    long ret = 0;

    if (!mkdtemp(tmpdir))
        ERAISE(errno);
    ECHECK(chmod(tmpdir, 0750));

done:
    return ret;
}

long myst_tcall_add_symbol_file(
    const void* file_data,
    size_t file_size,
    const void* text_data,
    size_t text_size,
    const char* enclave_rootfs_path)
{
    long ret = 0;
    int fd = -1;
    static char tmpdir[PATH_MAX] = "/tmp/mystXXXXXX";
    static int tmpdir_init = 0;
    char tmp[PATH_MAX];
    debug_module_t* di = NULL;
    void* data = NULL;
    bool notify = false;

    myst_spin_lock(&_modules_lock);
    if (!text_data || !text_size || (!file_data && file_size))
        ERAISE(-EINVAL);

    if (!tmpdir_init)
    {
        /* If symbols need to be retained, use a folder in the current directory
         * so that the symbols survive a machine reboot */
        if (_retain_symbols())
        {
            sprintf(tmpdir, "./.mystXXXXXX");
        }
        ECHECK(init_symbol_file_tmpdir(tmpdir));
        tmpdir_init = 1;
    }

    /* assume libmystcrt if no file data */
    if (!file_data)
    {
        char path[PATH_MAX];

        ECHECK(format_libmystcrt(path, sizeof path));

        if (access(path, R_OK) == 0)
        {
            ECHECK(myst_load_file(path, &data, &file_size));
            file_data = data;
        }
        else
        {
            const region_details* rd = get_region_details();
            file_data = rd->crt.buffer;
            file_size = rd->crt.buffer_size;
        }

        notify = true;

        /* Create a file containing the data */
        {
            if (snprintf(tmp, PATH_MAX, "%s/%s", tmpdir, "libmystcrt") >=
                PATH_MAX)
            {
                ERAISE(-ENAMETOOLONG);
            }
            if ((fd = creat(tmp, 0750)) < 0)
                goto done;
        }
    }
    else
    {
        /* Preserve file name from enclave rootfs */
        char dirname[PATH_MAX];
        char imagename[PATH_MAX];
        myst_split_path(
            enclave_rootfs_path, dirname, PATH_MAX, imagename, PATH_MAX);
        if (snprintf(tmp, PATH_MAX, "%s/%s", tmpdir, imagename) >= PATH_MAX)
        {
            ERAISE(-ENAMETOOLONG);
        }

        if ((fd = creat(tmp, 0750)) < 0)
            goto done;
    }

    /* Write the contents of the image to file */
    {
        ECHECK(myst_write_file_fd(fd, file_data, file_size));

        close(fd);
        fd = -1;
    }

    /* Add new debug image to the table */
    {
        if (!(di = calloc(1, sizeof(debug_module_t))))
            ERAISE(-ENOMEM);

        if (myst_strlcpy(di->__buf, tmp, sizeof(di->__buf)) >=
            sizeof(di->__buf))
            ERAISE(-ENAMETOOLONG);

        di->base.magic = OE_DEBUG_MODULE_MAGIC;
        di->base.version = 1;
        di->base.path = di->__buf;
        di->base.path_length = strlen(di->base.path);
        di->base.base_address = (const void*)text_data;
        di->base.size = text_size;

        if (notify)
        {
            /* notify gdb to load the symbols */
            oe_debug_notify_library_loaded(&di->base);

            /* add to the front of the list */
            di->next = _debug_modules;
            _debug_modules = di;
        }
        else
        {
            /* add to the front of the pending list */
            di->next = _debug_modules_pending;
            _debug_modules_pending = di;
        }

        di = NULL;
    }

done:
    myst_spin_unlock(&_modules_lock);

    if (di)
        free(di);

    if (data)
        free(data);

    if (fd > 0)
        close(fd);

    return ret;
}

int myst_add_symbol_file_ocall(
    const void* file_data,
    size_t file_size,
    const void* text_data,
    size_t text_size,
    const char* enclave_rootfs_path)
{
    return (int)myst_tcall_add_symbol_file(
        file_data, file_size, text_data, text_size, enclave_rootfs_path);

    return 0;
}

long myst_tcall_load_symbols(void)
{
    int ret = 0;

    myst_spin_lock(&_modules_lock);

    debug_module_t* next;
    for (debug_module_t* p = _debug_modules_pending; p; p = next)
    {
        next = p->next;

        oe_debug_notify_library_loaded(&p->base);

        p->next = _debug_modules;
        _debug_modules = p;
    }
    _debug_modules_pending = NULL;

    myst_spin_unlock(&_modules_lock);

    return ret;
}

int myst_load_symbols_ocall(void)
{
    return myst_tcall_load_symbols();
}

long myst_tcall_unload_symbols(void)
{
    long ret = 0;

<<<<<<< HEAD
    // If symbols need to be retained, don't delete the emitted shared
    // libraries.
    if (_retain_symbols())
        goto done;
=======
    myst_spin_lock(&_modules_lock);
>>>>>>> 1b1d5875

    for (debug_module_t* p = _debug_modules; p;)
    {
        debug_module_t* next = p->next;

        oe_debug_notify_library_unloaded(&p->base);

        /* avoid unloading libmystkernel.so */
        if (strncmp(p->base.path, "/tmp/", 5) == 0)
            unlink(p->base.path);

        free(p);

        p = next;
    }

<<<<<<< HEAD
done:
=======
    myst_spin_unlock(&_modules_lock);
>>>>>>> 1b1d5875
    return ret;
}

int myst_unload_symbols_ocall(void)
{
    return myst_tcall_unload_symbols();
}

#define USAGE \
    "\
\n\
Usage: %s <action> [options] ...\n\
\n\
Where <action> is one of:\n\
    exec-sgx      -- execute an application from within a root file system\n\
                     inside an SGX enclave\n\
    exec-linux    -- execute an application from within a root file system\n\
                     in a untrusted environment environment (Linux)\n\
    mkcpio        -- create a CPIO archive from an application directory\n\
    mkext2        -- create an EXT2 image from an application directory\n\
    fssig         -- dump the file system signature of an EXT2 image\n\
    excpio        -- extract the CPIO archive into an application directory\n\
    sign-sgx      -- sign the CPIO archive along with configuration and\n\
                     system files into a directory for the SGX platform\n\
    package-sgx   -- create an executable package to run on the SGX platform\n\
                     from an application directory, package configuration and\n\
                     system files, signing and measuring all enclave resident\n\
                     pieces during in the process\n\
    dump-sgx      -- dump the SGX enclave configuration along with the\n\
                     packaging configuration from an SGX packaged executable\n\
    fsgsbase      -- tests whether the FSGSBASE instructions are supported\n\
\n\
"

static int _main(int argc, const char* argv[], const char* envp[])
{
    if (set_program_file(argv[0]) == NULL)
    {
        fprintf(stderr, "%s: failed to get full path of argv[0]\n", argv[0]);
        return 1;
    }

    setenv("AZDCAP_DEBUG_LOG_LEVEL", "0", 1);

    // First check to see if we are executing a packaged process
    const char* executable;
    executable = strrchr(argv[0], '/');
    if (executable == NULL)
    {
        executable = argv[0];
    }
    if (*executable == '/')
    {
        executable++;
    }
    if (strcmp(executable, "myst") != 0)
    {
        return _exec_package(argc, argv, envp);
    }

    if (argc < 2)
    {
        fprintf(stderr, USAGE, argv[0]);
        return 1;
    }

    if (strcmp(argv[1], "exec") == 0 || strcmp(argv[1], "exec-sgx") == 0)
    {
        return exec_action(argc, argv, envp);
    }
    else if (strcmp(argv[1], "dump") == 0 || strcmp(argv[1], "dump-sgx") == 0)
    {
        return dump_action(argc, argv, envp);
    }
    else if (strcmp(argv[1], "exec-linux") == 0)
    {
        return exec_linux_action(argc, argv, envp);
    }
    else if (strcmp(argv[1], "mkcpio") == 0)
    {
        return _mkcpio(argc, argv);
    }
    else if (strcmp(argv[1], "excpio") == 0)
    {
        return _excpio(argc, argv);
    }
    else if (
        (strcmp(argv[1], "sign") == 0) || (strcmp(argv[1], "sign-sgx") == 0))
    {
        return _sign(argc, argv);
    }
    else if (
        (strcmp(argv[1], "package") == 0) ||
        (strcmp(argv[1], "package-sgx") == 0))
    {
        return _package(argc, argv, envp);
    }
    else if (strcmp(argv[1], "mkext2") == 0)
    {
        extern int mkext2_action(int argc, const char* argv[]);
        return mkext2_action(argc, argv);
    }
    else if (strcmp(argv[1], "fssig") == 0)
    {
        extern int fssig_action(int argc, const char* argv[]);
        return fssig_action(argc, argv);
    }
    else if (strcmp(argv[1], "fsgsbase") == 0)
    {
        extern int fsgsbase_action(int argc, const char* argv[]);
        return fsgsbase_action(argc, argv);
    }
    else
    {
        fprintf(stderr, USAGE, argv[0]);
        return 1;
    }
}

int main(int argc, const char* argv[], const char* envp[])
{
#ifdef MYST_ENABLE_GCOV
    const char* uid_str = getenv("SUDO_UID");
    const char* gid_str = getenv("SUDO_GID");
    uid_t uid = UINT_MAX;
    gid_t gid = UINT_MAX;

    /* if running as SUDO, then save the uid and gid */
    if (uid_str && gid_str)
    {
        uid = atoi(uid_str);
        gid = atoi(gid_str);
    }
#endif

    int ec = _main(argc, argv, envp);

#ifdef MYST_ENABLE_GCOV
    /* if running as SUDO, then restore uid and gid for gcov */
    if (uid_str && gid_str)
    {
        setgid(gid);
        setegid(gid);
        setuid(uid);
        seteuid(uid);
    }
#endif

    return ec;
}<|MERGE_RESOLUTION|>--- conflicted
+++ resolved
@@ -391,15 +391,12 @@
 {
     long ret = 0;
 
-<<<<<<< HEAD
     // If symbols need to be retained, don't delete the emitted shared
     // libraries.
     if (_retain_symbols())
-        goto done;
-=======
+        return ret;
+
     myst_spin_lock(&_modules_lock);
->>>>>>> 1b1d5875
-
     for (debug_module_t* p = _debug_modules; p;)
     {
         debug_module_t* next = p->next;
@@ -414,12 +411,8 @@
 
         p = next;
     }
-
-<<<<<<< HEAD
-done:
-=======
     myst_spin_unlock(&_modules_lock);
->>>>>>> 1b1d5875
+
     return ret;
 }
 
