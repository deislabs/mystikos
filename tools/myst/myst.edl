--- conflicted
+++ resolved
@@ -421,19 +421,11 @@
         long myst_sched_setaffinity_ocall(
             pid_t pid,
             size_t cpusetsize,
-<<<<<<< HEAD
             [in, size=cpusetsize] const struct myst_cpu_set* mask);
-=======
-            [in] const struct myst_cpu_set* mask);
->>>>>>> 14266fcb
 
         long myst_sched_getaffinity_ocall(
             pid_t pid,
             size_t cpusetsize,
-<<<<<<< HEAD
             [out, size=cpusetsize] struct myst_cpu_set* mask);
-=======
-            [out] struct myst_cpu_set* mask);
->>>>>>> 14266fcb
     };
 };