--- conflicted
+++ resolved
@@ -241,7 +241,6 @@
             [in, out, size=argp_size] void* argp,
             size_t argp_size);
 
-<<<<<<< HEAD
         long myst_open_ocall(
             [in, string] const char* pathname,
             int flags,
@@ -310,7 +309,7 @@
             [in, string] const char* pathname,
             [out, size=bufsiz] char* buf,
             size_t bufsiz);
-=======
+
         /*
         **======================================================================
         **
@@ -345,6 +344,5 @@
         int myst_load_fssig_ocall(
             [in, string] const char* path,
             [out] myst_fssig_t* fssig);
->>>>>>> 8730031f
     };
 };