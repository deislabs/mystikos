.PHONY: build run clean

APP_PATH      = /home/user/miniconda/bin/python3
PACKAGE_PATH  = myst/bin/python3
ROOTFS        = ext2rootfs
TIMEOUT = 180
ifdef STRACE
	OPTS = --strace
endif

QUERY_INTERVAL = 2
SHUTDOWN_WAIT = 2 

all: build

build:  ext2rootfs package

appdir:
	echo "Convert Dockerfile to an appdir using myst-appbuilder."
	@myst-appbuilder -v -d Dockerfile.rootfs

ext2rootfs: appdir
	echo "Building a ext2 file system to run in Mystikos"
	@myst mkext2 appdir ext2rootfs
	echo "Dumping roothash merkel tree"
	@myst fssig --roothash ext2rootfs > roothash

<<<<<<< HEAD
package.pem:
	echo "Generating a signing key"
	openssl genrsa -out package.pem -3 3072

package: package.pem ext2rootfs
	echo "Generating a signed package"
=======
build:
	@echo "\n-------ext2 build start--------\n"
	$(MAKE) build-ext2
	@echo "\n-------package build start--------\n"
	$(MAKE) build-package
	@echo "\n-------build end--------\n"

build-ext2: appdir
	@myst mkext2 appdir $(ROOTFS)
	@myst fssig --roothash $(ROOTFS) > roothash

build-package: package.pem
>>>>>>> e068afb1
	@myst package-sgx --roothash=roothash package.pem config.json

runexec: ext2rootfs
	./kill.sh myst exec-sgx
	@echo "Running with myst exec"
	@myst exec-sgx $(OPTS) ext2rootfs $(APP_PATH) --app-config-path config.json &
	./wait.sh
	./client.sh test_samples/dog.jpg
	@sleep $(QUERY_INTERVAL)
	./client.sh test_samples/automotive.jpg
	@sleep $(QUERY_INTERVAL)
	./client.sh test_samples/strawberries.jpg
	@sleep $(SHUTDOWN_WAIT)
	./kill.sh myst exec-sgx

run: package
	./kill.sh $(PACKAGE_PATH) $(APP_PATH)
	@echo "Running in package mode"
	$(PACKAGE_PATH) --rootfs=ext2rootfs $(OPTS)  & 
	./wait.sh
	./client.sh test_samples/dog.jpg
	@sleep $(QUERY_INTERVAL)
	./client.sh test_samples/automotive.jpg
	@sleep $(QUERY_INTERVAL)
	./client.sh test_samples/strawberries.jpg
	@sleep $(SHUTDOWN_WAIT)
	./kill.sh $(PACKAGE_PATH) $(APP_PATH)

<<<<<<< HEAD
=======
# launch inference service in enclave only, waiting for client to connect, either 
# run a webpage, curl request or the client.sh script with predefined queries
run-service-ext2:
	@myst exec-sgx $(OPTS) $(ROOTFS) $(APP_PATH) --app-config-path config.json

run-service-package:
	$(PACKAGE_PATH) $(OPTS) --rootfs=$(ROOTFS)

###########################################
## Debug
###########################################

gdb:
ifeq ($(APP_MODE),package)
	$(MYST_GDB) --args $(PACKAGE_PATH) --rootfs=$(ROOTFS)
else
	$(MYST_GDB) --args @myst exec-sgx $(OPTS) $(ROOTFS) $(APP_PATH) --app-config-path config.json
endif

###########################################
## Misc
###########################################

package.pem:
	openssl genrsa -out package.pem -3 3072

>>>>>>> e068afb1
clean:
	rm -rf appdir myst package.pem ext2rootfs
	<|MERGE_RESOLUTION|>--- conflicted
+++ resolved
@@ -25,27 +25,13 @@
 	echo "Dumping roothash merkel tree"
 	@myst fssig --roothash ext2rootfs > roothash
 
-<<<<<<< HEAD
+
 package.pem:
 	echo "Generating a signing key"
 	openssl genrsa -out package.pem -3 3072
 
 package: package.pem ext2rootfs
 	echo "Generating a signed package"
-=======
-build:
-	@echo "\n-------ext2 build start--------\n"
-	$(MAKE) build-ext2
-	@echo "\n-------package build start--------\n"
-	$(MAKE) build-package
-	@echo "\n-------build end--------\n"
-
-build-ext2: appdir
-	@myst mkext2 appdir $(ROOTFS)
-	@myst fssig --roothash $(ROOTFS) > roothash
-
-build-package: package.pem
->>>>>>> e068afb1
 	@myst package-sgx --roothash=roothash package.pem config.json
 
 runexec: ext2rootfs
@@ -74,35 +60,6 @@
 	@sleep $(SHUTDOWN_WAIT)
 	./kill.sh $(PACKAGE_PATH) $(APP_PATH)
 
-<<<<<<< HEAD
-=======
-# launch inference service in enclave only, waiting for client to connect, either 
-# run a webpage, curl request or the client.sh script with predefined queries
-run-service-ext2:
-	@myst exec-sgx $(OPTS) $(ROOTFS) $(APP_PATH) --app-config-path config.json
-
-run-service-package:
-	$(PACKAGE_PATH) $(OPTS) --rootfs=$(ROOTFS)
-
-###########################################
-## Debug
-###########################################
-
-gdb:
-ifeq ($(APP_MODE),package)
-	$(MYST_GDB) --args $(PACKAGE_PATH) --rootfs=$(ROOTFS)
-else
-	$(MYST_GDB) --args @myst exec-sgx $(OPTS) $(ROOTFS) $(APP_PATH) --app-config-path config.json
-endif
-
-###########################################
-## Misc
-###########################################
-
-package.pem:
-	openssl genrsa -out package.pem -3 3072
-
->>>>>>> e068afb1
 clean:
 	rm -rf appdir myst package.pem ext2rootfs
 	