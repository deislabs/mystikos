// Copyright (c) Microsoft Corporation.
// Licensed under the MIT License.

#define _GNU_SOURCE
#include <assert.h>
#include <fcntl.h>
#include <limits.h>
#include <myst/mman.h>
#include <sched.h>
#include <signal.h>
#include <stdarg.h>
#include <stdio.h>
#include <stdlib.h>
#include <string.h>
#include <sys/ioctl.h>
#include <sys/mman.h>
#include <sys/prctl.h>
#include <sys/resource.h>
#include <sys/socket.h>
#include <sys/stat.h>
#include <sys/sysinfo.h>
#include <sys/times.h>
#include <sys/types.h>
#include <sys/uio.h>
#include <sys/utsname.h>
#include <sys/vfs.h>
#include <unistd.h>

#include <myst/backtrace.h>
#include <myst/barrier.h>
#include <myst/blkdev.h>
#include <myst/buf.h>
#include <myst/clock.h>
#include <myst/cpio.h>
#include <myst/cwd.h>
#include <myst/epolldev.h>
#include <myst/eraise.h>
#include <myst/errno.h>
#include <myst/exec.h>
#include <myst/ext2.h>
#include <myst/fdops.h>
#include <myst/fdtable.h>
#include <myst/file.h>
#include <myst/fs.h>
#include <myst/fsgs.h>
#include <myst/gcov.h>
#include <myst/hex.h>
#include <myst/hostfs.h>
#include <myst/id.h>
#include <myst/initfini.h>
#include <myst/inotifydev.h>
#include <myst/kernel.h>
#include <myst/kstack.h>
#include <myst/libc.h>
#include <myst/lsr.h>
#include <myst/mmanutils.h>
#include <myst/mount.h>
#include <myst/once.h>
#include <myst/options.h>
#include <myst/panic.h>
#include <myst/paths.h>
#include <myst/pipedev.h>
#include <myst/printf.h>
#include <myst/process.h>
#include <myst/pubkey.h>
#include <myst/ramfs.h>
#include <myst/setjmp.h>
#include <myst/signal.h>
#include <myst/spinlock.h>
#include <myst/strings.h>
#include <myst/syscall.h>
#include <myst/syscallext.h>
#include <myst/tcall.h>
#include <myst/tee.h>
#include <myst/thread.h>
#include <myst/time.h>
#include <myst/times.h>
#include <myst/trace.h>

#define MAX_IPADDR_LEN 64

#define COLOR_RED "\e[31m"
#define COLOR_BLUE "\e[34m"
#define COLOR_GREEN "\e[32m"
#define COLOR_RESET "\e[0m"

/* ATTN: define this to force getaffinity to report a single processor */
#define UNIPROCESSOR

long myst_syscall_isatty(int fd);

typedef struct _pair
{
    long num;
    const char* str;
} pair_t;

static pair_t _pairs[] = {
    {SYS_read, "SYS_read"},
    {SYS_write, "SYS_write"},
    {SYS_open, "SYS_open"},
    {SYS_close, "SYS_close"},
    {SYS_stat, "SYS_stat"},
    {SYS_fstat, "SYS_fstat"},
    {SYS_lstat, "SYS_lstat"},
    {SYS_poll, "SYS_poll"},
    {SYS_lseek, "SYS_lseek"},
    {SYS_mmap, "SYS_mmap"},
    {SYS_mprotect, "SYS_mprotect"},
    {SYS_munmap, "SYS_munmap"},
    {SYS_brk, "SYS_brk"},
    {SYS_rt_sigaction, "SYS_rt_sigaction"},
    {SYS_rt_sigprocmask, "SYS_rt_sigprocmask"},
    {SYS_rt_sigreturn, "SYS_rt_sigreturn"},
    {SYS_ioctl, "SYS_ioctl"},
    {SYS_pread64, "SYS_pread64"},
    {SYS_pwrite64, "SYS_pwrite64"},
    {SYS_readv, "SYS_readv"},
    {SYS_writev, "SYS_writev"},
    {SYS_access, "SYS_access"},
    {SYS_pipe, "SYS_pipe"},
    {SYS_select, "SYS_select"},
    {SYS_sched_yield, "SYS_sched_yield"},
    {SYS_mremap, "SYS_mremap"},
    {SYS_msync, "SYS_msync"},
    {SYS_mincore, "SYS_mincore"},
    {SYS_madvise, "SYS_madvise"},
    {SYS_shmget, "SYS_shmget"},
    {SYS_shmat, "SYS_shmat"},
    {SYS_shmctl, "SYS_shmctl"},
    {SYS_dup, "SYS_dup"},
    {SYS_dup2, "SYS_dup2"},
    {SYS_pause, "SYS_pause"},
    {SYS_nanosleep, "SYS_nanosleep"},
    {SYS_getitimer, "SYS_getitimer"},
    {SYS_alarm, "SYS_alarm"},
    {SYS_setitimer, "SYS_setitimer"},
    {SYS_getpid, "SYS_getpid"},
    {SYS_sendfile, "SYS_sendfile"},
    {SYS_socket, "SYS_socket"},
    {SYS_connect, "SYS_connect"},
    {SYS_accept, "SYS_accept"},
    {SYS_sendto, "SYS_sendto"},
    {SYS_recvfrom, "SYS_recvfrom"},
    {SYS_sendmsg, "SYS_sendmsg"},
    {SYS_recvmsg, "SYS_recvmsg"},
    {SYS_shutdown, "SYS_shutdown"},
    {SYS_bind, "SYS_bind"},
    {SYS_listen, "SYS_listen"},
    {SYS_getsockname, "SYS_getsockname"},
    {SYS_getpeername, "SYS_getpeername"},
    {SYS_socketpair, "SYS_socketpair"},
    {SYS_setsockopt, "SYS_setsockopt"},
    {SYS_getsockopt, "SYS_getsockopt"},
    {SYS_clone, "SYS_clone"},
    {SYS_fork, "SYS_fork"},
    {SYS_vfork, "SYS_vfork"},
    {SYS_execve, "SYS_execve"},
    {SYS_exit, "SYS_exit"},
    {SYS_wait4, "SYS_wait4"},
    {SYS_kill, "SYS_kill"},
    {SYS_uname, "SYS_uname"},
    {SYS_semget, "SYS_semget"},
    {SYS_semop, "SYS_semop"},
    {SYS_semctl, "SYS_semctl"},
    {SYS_shmdt, "SYS_shmdt"},
    {SYS_msgget, "SYS_msgget"},
    {SYS_msgsnd, "SYS_msgsnd"},
    {SYS_msgrcv, "SYS_msgrcv"},
    {SYS_msgctl, "SYS_msgctl"},
    {SYS_fcntl, "SYS_fcntl"},
    {SYS_flock, "SYS_flock"},
    {SYS_fsync, "SYS_fsync"},
    {SYS_fdatasync, "SYS_fdatasync"},
    {SYS_truncate, "SYS_truncate"},
    {SYS_ftruncate, "SYS_ftruncate"},
    {SYS_getdents, "SYS_getdents"},
    {SYS_getcwd, "SYS_getcwd"},
    {SYS_chdir, "SYS_chdir"},
    {SYS_fchdir, "SYS_fchdir"},
    {SYS_rename, "SYS_rename"},
    {SYS_mkdir, "SYS_mkdir"},
    {SYS_rmdir, "SYS_rmdir"},
    {SYS_creat, "SYS_creat"},
    {SYS_link, "SYS_link"},
    {SYS_unlink, "SYS_unlink"},
    {SYS_symlink, "SYS_symlink"},
    {SYS_readlink, "SYS_readlink"},
    {SYS_chmod, "SYS_chmod"},
    {SYS_fchmod, "SYS_fchmod"},
    {SYS_chown, "SYS_chown"},
    {SYS_fchown, "SYS_fchown"},
    {SYS_lchown, "SYS_lchown"},
    {SYS_umask, "SYS_umask"},
    {SYS_gettimeofday, "SYS_gettimeofday"},
    {SYS_getrlimit, "SYS_getrlimit"},
    {SYS_getrusage, "SYS_getrusage"},
    {SYS_sysinfo, "SYS_sysinfo"},
    {SYS_times, "SYS_times"},
    {SYS_ptrace, "SYS_ptrace"},
    {SYS_getuid, "SYS_getuid"},
    {SYS_syslog, "SYS_syslog"},
    {SYS_getgid, "SYS_getgid"},
    {SYS_setuid, "SYS_setuid"},
    {SYS_setgid, "SYS_setgid"},
    {SYS_geteuid, "SYS_geteuid"},
    {SYS_getegid, "SYS_getegid"},
    {SYS_setpgid, "SYS_setpgid"},
    {SYS_getppid, "SYS_getppid"},
    {SYS_getpgrp, "SYS_getpgrp"},
    {SYS_setsid, "SYS_setsid"},
    {SYS_setreuid, "SYS_setreuid"},
    {SYS_setregid, "SYS_setregid"},
    {SYS_getgroups, "SYS_getgroups"},
    {SYS_setgroups, "SYS_setgroups"},
    {SYS_setresuid, "SYS_setresuid"},
    {SYS_getresuid, "SYS_getresuid"},
    {SYS_setresgid, "SYS_setresgid"},
    {SYS_getresgid, "SYS_getresgid"},
    {SYS_getpgid, "SYS_getpgid"},
    {SYS_setfsuid, "SYS_setfsuid"},
    {SYS_setfsgid, "SYS_setfsgid"},
    {SYS_getsid, "SYS_getsid"},
    {SYS_capget, "SYS_capget"},
    {SYS_capset, "SYS_capset"},
    {SYS_rt_sigpending, "SYS_rt_sigpending"},
    {SYS_rt_sigtimedwait, "SYS_rt_sigtimedwait"},
    {SYS_rt_sigqueueinfo, "SYS_rt_sigqueueinfo"},
    {SYS_rt_sigsuspend, "SYS_rt_sigsuspend"},
    {SYS_sigaltstack, "SYS_sigaltstack"},
    {SYS_utime, "SYS_utime"},
    {SYS_mknod, "SYS_mknod"},
    {SYS_uselib, "SYS_uselib"},
    {SYS_personality, "SYS_personality"},
    {SYS_ustat, "SYS_ustat"},
    {SYS_statfs, "SYS_statfs"},
    {SYS_fstatfs, "SYS_fstatfs"},
    {SYS_sysfs, "SYS_sysfs"},
    {SYS_getpriority, "SYS_getpriority"},
    {SYS_setpriority, "SYS_setpriority"},
    {SYS_sched_setparam, "SYS_sched_setparam"},
    {SYS_sched_getparam, "SYS_sched_getparam"},
    {SYS_sched_setscheduler, "SYS_sched_setscheduler"},
    {SYS_sched_getscheduler, "SYS_sched_getscheduler"},
    {SYS_sched_get_priority_max, "SYS_sched_get_priority_max"},
    {SYS_sched_get_priority_min, "SYS_sched_get_priority_min"},
    {SYS_sched_rr_get_interval, "SYS_sched_rr_get_interval"},
    {SYS_mlock, "SYS_mlock"},
    {SYS_munlock, "SYS_munlock"},
    {SYS_mlockall, "SYS_mlockall"},
    {SYS_munlockall, "SYS_munlockall"},
    {SYS_vhangup, "SYS_vhangup"},
    {SYS_modify_ldt, "SYS_modify_ldt"},
    {SYS_pivot_root, "SYS_pivot_root"},
    {SYS__sysctl, "SYS__sysctl"},
    {SYS_prctl, "SYS_prctl"},
    {SYS_arch_prctl, "SYS_arch_prctl"},
    {SYS_adjtimex, "SYS_adjtimex"},
    {SYS_setrlimit, "SYS_setrlimit"},
    {SYS_chroot, "SYS_chroot"},
    {SYS_sync, "SYS_sync"},
    {SYS_acct, "SYS_acct"},
    {SYS_settimeofday, "SYS_settimeofday"},
    {SYS_mount, "SYS_mount"},
    {SYS_umount2, "SYS_umount2"},
    {SYS_swapon, "SYS_swapon"},
    {SYS_swapoff, "SYS_swapoff"},
    {SYS_reboot, "SYS_reboot"},
    {SYS_sethostname, "SYS_sethostname"},
    {SYS_setdomainname, "SYS_setdomainname"},
    {SYS_iopl, "SYS_iopl"},
    {SYS_ioperm, "SYS_ioperm"},
    {SYS_create_module, "SYS_create_module"},
    {SYS_init_module, "SYS_init_module"},
    {SYS_delete_module, "SYS_delete_module"},
    {SYS_get_kernel_syms, "SYS_get_kernel_syms"},
    {SYS_query_module, "SYS_query_module"},
    {SYS_quotactl, "SYS_quotactl"},
    {SYS_nfsservctl, "SYS_nfsservctl"},
    {SYS_getpmsg, "SYS_getpmsg"},
    {SYS_putpmsg, "SYS_putpmsg"},
    {SYS_afs_syscall, "SYS_afs_syscall"},
    {SYS_tuxcall, "SYS_tuxcall"},
    {SYS_security, "SYS_security"},
    {SYS_gettid, "SYS_gettid"},
    {SYS_readahead, "SYS_readahead"},
    {SYS_setxattr, "SYS_setxattr"},
    {SYS_lsetxattr, "SYS_lsetxattr"},
    {SYS_fsetxattr, "SYS_fsetxattr"},
    {SYS_getxattr, "SYS_getxattr"},
    {SYS_lgetxattr, "SYS_lgetxattr"},
    {SYS_fgetxattr, "SYS_fgetxattr"},
    {SYS_listxattr, "SYS_listxattr"},
    {SYS_llistxattr, "SYS_llistxattr"},
    {SYS_flistxattr, "SYS_flistxattr"},
    {SYS_removexattr, "SYS_removexattr"},
    {SYS_lremovexattr, "SYS_lremovexattr"},
    {SYS_fremovexattr, "SYS_fremovexattr"},
    {SYS_tkill, "SYS_tkill"},
    {SYS_time, "SYS_time"},
    {SYS_futex, "SYS_futex"},
    {SYS_sched_setaffinity, "SYS_sched_setaffinity"},
    {SYS_sched_getaffinity, "SYS_sched_getaffinity"},
    {SYS_set_thread_area, "SYS_set_thread_area"},
    {SYS_io_setup, "SYS_io_setup"},
    {SYS_io_destroy, "SYS_io_destroy"},
    {SYS_io_getevents, "SYS_io_getevents"},
    {SYS_io_submit, "SYS_io_submit"},
    {SYS_io_cancel, "SYS_io_cancel"},
    {SYS_get_thread_area, "SYS_get_thread_area"},
    {SYS_lookup_dcookie, "SYS_lookup_dcookie"},
    {SYS_epoll_create, "SYS_epoll_create"},
    {SYS_epoll_ctl_old, "SYS_epoll_ctl_old"},
    {SYS_epoll_wait_old, "SYS_epoll_wait_old"},
    {SYS_remap_file_pages, "SYS_remap_file_pages"},
    {SYS_getdents64, "SYS_getdents64"},
    {SYS_set_tid_address, "SYS_set_tid_address"},
    {SYS_restart_syscall, "SYS_restart_syscall"},
    {SYS_semtimedop, "SYS_semtimedop"},
    {SYS_fadvise64, "SYS_fadvise64"},
    {SYS_timer_create, "SYS_timer_create"},
    {SYS_timer_settime, "SYS_timer_settime"},
    {SYS_timer_gettime, "SYS_timer_gettime"},
    {SYS_timer_getoverrun, "SYS_timer_getoverrun"},
    {SYS_timer_delete, "SYS_timer_delete"},
    {SYS_clock_settime, "SYS_clock_settime"},
    {SYS_clock_gettime, "SYS_clock_gettime"},
    {SYS_clock_getres, "SYS_clock_getres"},
    {SYS_clock_nanosleep, "SYS_clock_nanosleep"},
    {SYS_exit_group, "SYS_exit_group"},
    {SYS_epoll_wait, "SYS_epoll_wait"},
    {SYS_epoll_ctl, "SYS_epoll_ctl"},
    {SYS_tgkill, "SYS_tgkill"},
    {SYS_utimes, "SYS_utimes"},
    {SYS_vserver, "SYS_vserver"},
    {SYS_mbind, "SYS_mbind"},
    {SYS_set_mempolicy, "SYS_set_mempolicy"},
    {SYS_get_mempolicy, "SYS_get_mempolicy"},
    {SYS_mq_open, "SYS_mq_open"},
    {SYS_mq_unlink, "SYS_mq_unlink"},
    {SYS_mq_timedsend, "SYS_mq_timedsend"},
    {SYS_mq_timedreceive, "SYS_mq_timedreceive"},
    {SYS_mq_notify, "SYS_mq_notify"},
    {SYS_mq_getsetattr, "SYS_mq_getsetattr"},
    {SYS_kexec_load, "SYS_kexec_load"},
    {SYS_waitid, "SYS_waitid"},
    {SYS_add_key, "SYS_add_key"},
    {SYS_request_key, "SYS_request_key"},
    {SYS_keyctl, "SYS_keyctl"},
    {SYS_ioprio_set, "SYS_ioprio_set"},
    {SYS_ioprio_get, "SYS_ioprio_get"},
    {SYS_inotify_init, "SYS_inotify_init"},
    {SYS_inotify_add_watch, "SYS_inotify_add_watch"},
    {SYS_inotify_rm_watch, "SYS_inotify_rm_watch"},
    {SYS_migrate_pages, "SYS_migrate_pages"},
    {SYS_openat, "SYS_openat"},
    {SYS_mkdirat, "SYS_mkdirat"},
    {SYS_mknodat, "SYS_mknodat"},
    {SYS_fchownat, "SYS_fchownat"},
    {SYS_futimesat, "SYS_futimesat"},
    {SYS_newfstatat, "SYS_newfstatat"},
    {SYS_unlinkat, "SYS_unlinkat"},
    {SYS_renameat, "SYS_renameat"},
    {SYS_linkat, "SYS_linkat"},
    {SYS_symlinkat, "SYS_symlinkat"},
    {SYS_readlinkat, "SYS_readlinkat"},
    {SYS_fchmodat, "SYS_fchmodat"},
    {SYS_faccessat, "SYS_faccessat"},
    {SYS_pselect6, "SYS_pselect6"},
    {SYS_ppoll, "SYS_ppoll"},
    {SYS_unshare, "SYS_unshare"},
    {SYS_set_robust_list, "SYS_set_robust_list"},
    {SYS_get_robust_list, "SYS_get_robust_list"},
    {SYS_splice, "SYS_splice"},
    {SYS_tee, "SYS_tee"},
    {SYS_sync_file_range, "SYS_sync_file_range"},
    {SYS_vmsplice, "SYS_vmsplice"},
    {SYS_move_pages, "SYS_move_pages"},
    {SYS_utimensat, "SYS_utimensat"},
    {SYS_epoll_pwait, "SYS_epoll_pwait"},
    {SYS_signalfd, "SYS_signalfd"},
    {SYS_timerfd_create, "SYS_timerfd_create"},
    {SYS_eventfd, "SYS_eventfd"},
    {SYS_fallocate, "SYS_fallocate"},
    {SYS_timerfd_settime, "SYS_timerfd_settime"},
    {SYS_timerfd_gettime, "SYS_timerfd_gettime"},
    {SYS_accept4, "SYS_accept4"},
    {SYS_signalfd4, "SYS_signalfd4"},
    {SYS_eventfd2, "SYS_eventfd2"},
    {SYS_epoll_create1, "SYS_epoll_create1"},
    {SYS_dup3, "SYS_dup3"},
    {SYS_pipe2, "SYS_pipe2"},
    {SYS_inotify_init1, "SYS_inotify_init1"},
    {SYS_preadv, "SYS_preadv"},
    {SYS_pwritev, "SYS_pwritev"},
    {SYS_rt_tgsigqueueinfo, "SYS_rt_tgsigqueueinfo"},
    {SYS_perf_event_open, "SYS_perf_event_open"},
    {SYS_recvmmsg, "SYS_recvmmsg"},
    {SYS_fanotify_init, "SYS_fanotify_init"},
    {SYS_fanotify_mark, "SYS_fanotify_mark"},
    {SYS_prlimit64, "SYS_prlimit64"},
    {SYS_name_to_handle_at, "SYS_name_to_handle_at"},
    {SYS_open_by_handle_at, "SYS_open_by_handle_at"},
    {SYS_clock_adjtime, "SYS_clock_adjtime"},
    {SYS_syncfs, "SYS_syncfs"},
    {SYS_sendmmsg, "SYS_sendmmsg"},
    {SYS_setns, "SYS_setns"},
    {SYS_getcpu, "SYS_getcpu"},
    {SYS_process_vm_readv, "SYS_process_vm_readv"},
    {SYS_process_vm_writev, "SYS_process_vm_writev"},
    {SYS_kcmp, "SYS_kcmp"},
    {SYS_finit_module, "SYS_finit_module"},
    {SYS_sched_setattr, "SYS_sched_setattr"},
    {SYS_sched_getattr, "SYS_sched_getattr"},
    {SYS_renameat2, "SYS_renameat2"},
    {SYS_seccomp, "SYS_seccomp"},
    {SYS_getrandom, "SYS_getrandom"},
    {SYS_memfd_create, "SYS_memfd_create"},
    {SYS_kexec_file_load, "SYS_kexec_file_load"},
    {SYS_bpf, "SYS_bpf"},
    {SYS_execveat, "SYS_execveat"},
    {SYS_userfaultfd, "SYS_userfaultfd"},
    {SYS_membarrier, "SYS_membarrier"},
    {SYS_mlock2, "SYS_mlock2"},
    {SYS_copy_file_range, "SYS_copy_file_range"},
    {SYS_preadv2, "SYS_preadv2"},
    {SYS_pwritev2, "SYS_pwritev2"},
    {SYS_pkey_mprotect, "SYS_pkey_mprotect"},
    {SYS_pkey_alloc, "SYS_pkey_alloc"},
    {SYS_pkey_free, "SYS_pkey_free"},
    {SYS_statx, "SYS_statx"},
    {SYS_io_pgetevents, "SYS_io_pgetevents"},
    {SYS_rseq, "SYS_rseq"},
    {SYS_myst_trace, "SYS_myst_trace"},
    {SYS_myst_trace_ptr, "SYS_myst_trace_ptr"},
    {SYS_myst_dump_ehdr, "SYS_myst_dump_ehdr"},
    {SYS_myst_dump_argv, "SYS_myst_dump_argv"},
    {SYS_myst_dump_stack, "SYS_myst_dump_stack"},
    {SYS_myst_add_symbol_file, "SYS_myst_add_symbol_file"},
    {SYS_myst_load_symbols, "SYS_myst_load_symbols"},
    {SYS_myst_unload_symbols, "SYS_myst_unload_symbols"},
    {SYS_myst_gen_creds, "SYS_myst_gen_creds"},
    {SYS_myst_free_creds, "SYS_myst_free_creds"},
    {SYS_myst_verify_cert, "SYS_myst_verify_cert"},
    {SYS_myst_gen_creds_ex, "SYS_myst_gen_creds_ex"},
    {SYS_myst_clone, "SYS_myst_clone"},
    {SYS_myst_gcov_init, "SYS_myst_gcov_init"},
    {SYS_myst_max_threads, "SYS_myst_max_threads"},
    {SYS_myst_run_itimer, "SYS_myst_run_itimer"},
    /* Open Enclave extensions */
    {SYS_myst_oe_get_report_v2, "SYS_myst_oe_get_report_v2"},
    {SYS_myst_oe_free_report, "SYS_myst_oe_free_report"},
    {SYS_myst_oe_get_target_info_v2, "SYS_myst_oe_get_target_info_v2"},
    {SYS_myst_oe_free_target_info, "SYS_myst_oe_free_target_info"},
    {SYS_myst_oe_parse_report, "SYS_myst_oe_parse_report"},
    {SYS_myst_oe_verify_report, "SYS_myst_oe_verify_report"},
    {SYS_myst_oe_get_seal_key_by_policy_v2,
     "SYS_myst_oe_get_seal_key_by_policy_v2"},
    {SYS_myst_oe_get_public_key_by_policy,
     "SYS_myst_oe_get_public_key_by_policy"},
    {SYS_myst_oe_get_public_key, "SYS_myst_oe_get_public_key"},
    {SYS_myst_oe_get_private_key_by_policy,
     "SYS_myst_oe_get_private_key_by_policy"},
    {SYS_myst_oe_get_private_key, "SYS_myst_oe_get_private_key"},
    {SYS_myst_oe_free_key, "SYS_myst_oe_free_key"},
    {SYS_myst_oe_get_seal_key_v2, "SYS_myst_oe_get_seal_key_v2"},
    {SYS_myst_oe_free_seal_key, "SYS_myst_oe_free_seal_key"},
    {SYS_myst_oe_generate_attestation_certificate,
     "SYS_myst_oe_generate_attestation_certificate"},
    {SYS_myst_oe_free_attestation_certificate,
     "SYS_myst_oe_free_attestation_certificate"},
    {SYS_myst_oe_verify_attestation_certificate,
     "SYS_myst_oe_verify_attestation_certificate"},
    {SYS_myst_oe_result_str, "SYS_myst_oe_result_str"},
};

// The kernel should eventually use _bad_addr() to check all incoming addresses
// from user space. This is a stop gap until the kernel is able to check
// the access rights for a given address (memory obtained with mman and brk).
static bool _bad_addr(const void* p)
{
    if (p == (void*)0xffffffffffffffff)
        return true;

    return false;
}

static bool _iov_bad_addr(const struct iovec* iov, int iovcnt)
{
    if (iov)
    {
        for (int i = 0; i < iovcnt; i++)
        {
            const struct iovec* v = &iov[i];

            if (v->iov_len && _bad_addr(v->iov_base))
                return true;
        }
    }

    return false;
}

static size_t _n_pairs = sizeof(_pairs) / sizeof(_pairs[0]);

const char* syscall_str(long n)
{
    for (size_t i = 0; i < _n_pairs; i++)
    {
        if (n == _pairs[i].num)
            return _pairs[i].str;
    }

    return "unknown";
}

__attribute__((format(printf, 2, 3))) static void _strace(
    long n,
    const char* fmt,
    ...)
{
    if (__options.trace_syscalls)
    {
        char null_char = '\0';
        char* buf = &null_char;
        const bool isatty = myst_syscall_isatty(STDERR_FILENO) == 1;
        const char* blue = isatty ? COLOR_GREEN : "";
        const char* reset = isatty ? COLOR_RESET : "";

        if (fmt)
        {
            const size_t buf_size = 1024;

            if (!(buf = malloc(buf_size)))
                myst_panic("out of memory");

            va_list ap;
            va_start(ap, fmt);
            vsnprintf(buf, buf_size, fmt, ap);
            va_end(ap);
        }

        myst_eprintf(
            "=== %s%s%s(%s): tid=%d\n",
            blue,
            syscall_str(n),
            reset,
            buf,
            myst_gettid());

        if (buf != &null_char)
            free(buf);
    }
}

static long _forward_syscall(long n, long params[6])
{
    if (__options.trace_syscalls)
        myst_eprintf("    [forward syscall]\n");

    return myst_tcall(n, params);
}

typedef struct fd_entry
{
    int fd;
    char path[PATH_MAX];
} fd_entry_t;

static long _return(long n, long ret)
{
    if (__options.trace_syscalls)
    {
        const char* red = "";
        const char* reset = "";
        const char* error_name = NULL;

        if (ret < 0)
        {
            const bool isatty = myst_syscall_isatty(STDERR_FILENO) == 1;

            if (isatty)
            {
                red = COLOR_RED;
                reset = COLOR_RESET;
            }

            error_name = myst_error_name(-ret);
        }

        if (error_name)
        {
            myst_eprintf(
                "    %s%s(): return=-%s(%ld)%s: tid=%d\n",
                red,
                syscall_str(n),
                error_name,
                ret,
                reset,
                myst_gettid());
        }
        else
        {
            myst_eprintf(
                "    %s%s(): return=%ld(%lx)%s: tid=%d\n",
                red,
                syscall_str(n),
                ret,
                ret,
                reset,
                myst_gettid());
        }
    }

    return ret;
}

static int _socketaddr_to_str(
    const struct sockaddr* addr,
    char out[],
    size_t limit)
{
    int ret = 0;

    if (addr == NULL)
    {
        myst_assume(limit >= 5);
        sprintf(out, "NULL");
        goto done;
    }

    const uint8_t* p = (uint8_t*)addr->sa_data;
    uint16_t port = (uint16_t)((p[0] << 8) | p[1]);
    const uint8_t ip1 = p[2];
    const uint8_t ip2 = p[3];
    const uint8_t ip3 = p[4];
    const uint8_t ip4 = p[5];

    if (snprintf(out, limit, "%u.%u.%u.%u:%u", ip1, ip2, ip3, ip4, port) >=
        (int)limit)
    {
        ERAISE(-ENAMETOOLONG);
    }

done:
    return ret;
}

static int _add_fd_link(myst_fs_t* fs, myst_file_t* file, int fd)
{
    int ret = 0;
    struct locals
    {
        char realpath[PATH_MAX];
        char linkpath[PATH_MAX];
    };
    struct locals* locals = NULL;
    const size_t n = sizeof(locals->linkpath);

    if (!fs || !file)
        ERAISE(-EINVAL);

    if (!(locals = malloc(sizeof(struct locals))))
        ERAISE(-ENOMEM);

    ECHECK((*fs->fs_realpath)(
        fs, file, locals->realpath, sizeof(locals->realpath)));

    if (snprintf(locals->linkpath, n, "/proc/%d/fd/%d", myst_getpid(), fd) >=
        (int)n)
        ERAISE(-ENAMETOOLONG);

    ECHECK(symlink(locals->realpath, locals->linkpath));

done:

    if (locals)
        free(locals);

    return ret;
}

long myst_syscall_creat(const char* pathname, mode_t mode)
{
    long ret = 0;
    int fd;
    myst_fs_t *fs, *fs_out;
    myst_file_t* file;
    myst_fdtable_t* fdtable = myst_fdtable_current();
    const myst_fdtable_type_t fdtype = MYST_FDTABLE_TYPE_FILE;
    long r;
    struct locals
    {
        char suffix[PATH_MAX];
    };
    struct locals* locals = NULL;

    if (!(locals = malloc(sizeof(struct locals))))
        ERAISE(-ENOMEM);

    ECHECK(myst_mount_resolve(pathname, locals->suffix, &fs));
    ECHECK((*fs->fs_creat)(fs, locals->suffix, mode, &fs_out, &file));

    if ((fd = myst_fdtable_assign(fdtable, fdtype, fs_out, file)) < 0)
    {
        (*fs_out->fs_close)(fs_out, file);
        ERAISE(fd);
    }

    if ((r = _add_fd_link(fs_out, file, fd)) != 0)
    {
        myst_fdtable_remove(fdtable, fd);
        (*fs_out->fs_close)(fs_out, file);
        ERAISE(r);
    }

    ret = fd;

done:

    if (locals)
        free(locals);

    return ret;
}

long myst_syscall_open(const char* pathname, int flags, mode_t mode)
{
    long ret = 0;
    myst_fs_t *fs, *fs_out;
    myst_file_t* file;
    myst_fdtable_t* fdtable = myst_fdtable_current();
    const myst_fdtable_type_t fdtype = MYST_FDTABLE_TYPE_FILE;
    int fd;
    int r;
    struct locals
    {
        char suffix[PATH_MAX];
    };
    struct locals* locals = NULL;

    if (!(locals = malloc(sizeof(struct locals))))
        ERAISE(-ENOMEM);

    ECHECK(myst_mount_resolve(pathname, locals->suffix, &fs));
    ECHECK((*fs->fs_open)(fs, locals->suffix, flags, mode, &fs_out, &file));

    if ((fd = myst_fdtable_assign(fdtable, fdtype, fs_out, file)) < 0)
    {
        (*fs_out->fs_close)(fs_out, file);
        ERAISE(fd);
    }

    if ((r = _add_fd_link(fs_out, file, fd)) != 0)
    {
        myst_fdtable_remove(fdtable, fd);
        (*fs_out->fs_close)(fs_out, file);
        ERAISE(r);
    }

    ret = fd;

done:

    if (locals)
        free(locals);

    return ret;
}

static long _openat(
    int dirfd,
    const char* pathname,
    int flags,
    mode_t mode,
    myst_fs_t** fs_out,
    myst_file_t** file_out)
{
    long ret = 0;
    struct locals
    {
        char suffix[PATH_MAX];
        char dirname[PATH_MAX];
        char filename[PATH_MAX];
    };
    struct locals* locals = NULL;

    if (fs_out)
        *fs_out = NULL;

    if (file_out)
        *file_out = NULL;

    if (!pathname)
        ERAISE(-EINVAL);

    if (*pathname == '\0')
        ERAISE(-ENOENT);

    if (!(locals = malloc(sizeof(struct locals))))
        ERAISE(-ENOMEM);

    /* if pathname is absolute or AT_FDCWD */
    if (*pathname == '/' || dirfd == AT_FDCWD)
    {
        if (fs_out && file_out)
        {
            myst_fs_t* fs;

            ECHECK(myst_mount_resolve(pathname, locals->suffix, &fs));
            ECHECK((*fs->fs_open)(
                fs, locals->suffix, flags, mode, fs_out, file_out));
        }
        else
        {
            ret = myst_syscall_open(pathname, flags, mode);
        }
    }
    else
    {
        myst_fdtable_t* fdtable = myst_fdtable_current();
        myst_fs_t* fs;
        myst_file_t* file;

        if (dirfd < 0)
            ERAISE(-EBADF);

        /* get the file object for the dirfd */
        ECHECK(myst_fdtable_get_file(fdtable, dirfd, &fs, &file));

        /* fail if not a directory */
        {
            struct stat buf;
            ERAISE((*fs->fs_fstat)(fs, file, &buf));

            if (!S_ISDIR(buf.st_mode))
                ERAISE(-ENOTDIR);
        }

        /* get the full path of dirfd */
        ECHECK((*fs->fs_realpath)(
            fs, file, locals->dirname, sizeof(locals->dirname)));
        ECHECK(myst_make_path(
            locals->filename,
            sizeof(locals->filename),
            locals->dirname,
            pathname));

        if (fs_out && file_out)
        {
            myst_fs_t* fs;

            ECHECK(myst_mount_resolve(locals->filename, locals->suffix, &fs));
            ECHECK((*fs->fs_open)(
                fs, locals->suffix, flags, mode, fs_out, file_out));
        }
        else
        {
            ret = myst_syscall_open(locals->filename, flags, mode);
        }
    }

done:

    if (locals)
        free(locals);

    return ret;
}

long myst_syscall_openat(
    int dirfd,
    const char* pathname,
    int flags,
    mode_t mode)
{
    return _openat(dirfd, pathname, flags, mode, NULL, NULL);
}

long myst_syscall_epoll_create1(int flags)
{
    long ret = 0;
    myst_epolldev_t* ed = myst_epolldev_get();
    myst_epoll_t* epoll;
    int fd;

    if (!ed)
        ERAISE(-EINVAL);

    /* create the epoll object */
    ECHECK((*ed->ed_epoll_create1)(ed, flags, &epoll));

    /* add to file descriptor table */
    {
        myst_fdtable_t* fdtable = myst_fdtable_current();
        const myst_fdtable_type_t fdtype = MYST_FDTABLE_TYPE_EPOLL;

        if ((fd = myst_fdtable_assign(fdtable, fdtype, ed, epoll)) < 0)
        {
            (*ed->ed_close)(ed, epoll);
            ERAISE(fd);
        }
    }

    ret = fd;

done:

    return ret;
}

long myst_syscall_lseek(int fd, off_t offset, int whence)
{
    long ret = 0;
    myst_fs_t* fs;
    myst_file_t* file;
    const myst_fdtable_type_t type = MYST_FDTABLE_TYPE_FILE;
    myst_fdtable_t* fdtable = myst_fdtable_current();

    ECHECK(myst_fdtable_get(fdtable, fd, type, (void**)&fs, (void**)&file));

    ret = ((*fs->fs_lseek)(fs, file, offset, whence));

done:
    return ret;
}

long myst_syscall_close(int fd)
{
    long ret = 0;
    myst_fdtable_t* fdtable = myst_fdtable_current();
    myst_fdtable_type_t type;
    void* device = NULL;
    void* object = NULL;
    myst_fdops_t* fdops;

    ECHECK(myst_fdtable_get_any(fdtable, fd, &type, &device, &object));
    fdops = device;

    if (type == MYST_FDTABLE_TYPE_FILE)
    {
        /* why does this sometimes fail? */
        myst_remove_fd_link(fd);
    }

    myst_mman_close_notify(fd);
    ECHECK((*fdops->fd_close)(device, object));
    ECHECK(myst_fdtable_remove(fdtable, fd));

done:
    return ret;
}

long myst_syscall_read(int fd, void* buf, size_t count)
{
    long ret = 0;
    void* device = NULL;
    void* object = NULL;
    myst_fdtable_type_t type;
    myst_fdtable_t* fdtable = myst_fdtable_current();
    myst_fdops_t* fdops;

    ECHECK(myst_fdtable_get_any(fdtable, fd, &type, &device, &object));
    fdops = device;

    ret = (*fdops->fd_read)(device, object, buf, count);

done:
    return ret;
}

long myst_syscall_write(int fd, const void* buf, size_t count)
{
    long ret = 0;
    void* device = NULL;
    void* object = NULL;
    myst_fdtable_type_t type;
    myst_fdtable_t* fdtable = myst_fdtable_current();
    myst_fdops_t* fdops;

    if (!buf && count)
        ERAISE(-EFAULT);

    ECHECK(myst_fdtable_get_any(fdtable, fd, &type, &device, &object));
    fdops = device;

    ret = (*fdops->fd_write)(device, object, buf, count);

done:
    return ret;
}

long myst_syscall_pread(int fd, void* buf, size_t count, off_t offset)
{
    long ret = 0;
    myst_fdtable_t* fdtable = myst_fdtable_current();
    myst_fdtable_type_t type;
    void* device = NULL;
    void* object = NULL;

    if (!buf && count)
        ERAISE(-EFAULT);

    if (offset < 0)
        ERAISE(-EINVAL);

    ECHECK(myst_fdtable_get_any(fdtable, fd, &type, &device, &object));

    switch (type)
    {
        case MYST_FDTABLE_TYPE_FILE:
        {
            myst_fs_t* fs = device;
            myst_file_t* file = object;
            ret = (*fs->fs_pread)(fs, file, buf, count, offset);
            break;
        }
        case MYST_FDTABLE_TYPE_PIPE:
        {
            ret = -ESPIPE;
            break;
        }
        default:
        {
            ret = -ENOENT;
            break;
        }
    }

done:
    return ret;
}

long myst_syscall_pwrite(int fd, const void* buf, size_t count, off_t offset)
{
    long ret = 0;
    myst_fdtable_t* fdtable = myst_fdtable_current();
    myst_fdtable_type_t type;
    void* device = NULL;
    void* object = NULL;

    if (!buf && count)
        ERAISE(-EFAULT);

    if (offset < 0)
        ERAISE(-EINVAL);

    ECHECK(myst_fdtable_get_any(fdtable, fd, &type, &device, &object));

    switch (type)
    {
        case MYST_FDTABLE_TYPE_FILE:
        {
            myst_fs_t* fs = device;
            myst_file_t* file = object;
            ret = (*fs->fs_pwrite)(fs, file, buf, count, offset);
            break;
        }
        case MYST_FDTABLE_TYPE_PIPE:
        {
            ret = -ESPIPE;
            break;
        }
        default:
        {
            ret = -ENOENT;
            break;
        }
    }

done:
    return ret;
}

long myst_syscall_readv(int fd, const struct iovec* iov, int iovcnt)
{
    long ret = 0;
    myst_fdtable_t* fdtable = myst_fdtable_current();
    void* device = NULL;
    void* object = NULL;
    myst_fdtable_type_t type;
    myst_fdops_t* fdops;

    if (_iov_bad_addr(iov, iovcnt))
        ERAISE(-EFAULT);

    ECHECK(myst_fdtable_get_any(fdtable, fd, &type, &device, &object));
    fdops = device;

    ret = (*fdops->fd_readv)(device, object, iov, iovcnt);

done:
    return ret;
}

long myst_syscall_writev(int fd, const struct iovec* iov, int iovcnt)
{
    long ret = 0;
    myst_fdtable_t* fdtable = myst_fdtable_current();
    void* device = NULL;
    void* object = NULL;
    myst_fdtable_type_t type;
    myst_fdops_t* fdops;

    if (_iov_bad_addr(iov, iovcnt))
        ERAISE(-EFAULT);

    ECHECK(myst_fdtable_get_any(fdtable, fd, &type, &device, &object));
    fdops = device;

    ret = (*fdops->fd_writev)(device, object, iov, iovcnt);

done:
    return ret;
}

long myst_syscall_stat(const char* pathname, struct stat* statbuf)
{
    long ret = 0;
    myst_fs_t* fs;
    struct locals
    {
        char suffix[PATH_MAX];
    };
    struct locals* locals = NULL;

    if (!(locals = malloc(sizeof(struct locals))))
        ERAISE(-ENOMEM);

    ECHECK(myst_mount_resolve(pathname, locals->suffix, &fs));
    ECHECK((*fs->fs_stat)(fs, locals->suffix, statbuf));

done:

    if (locals)
        free(locals);

    return ret;
}

long myst_syscall_lstat(const char* pathname, struct stat* statbuf)
{
    long ret = 0;
    myst_fs_t* fs;
    struct locals
    {
        char suffix[PATH_MAX];
    };
    struct locals* locals = NULL;

    if (!(locals = malloc(sizeof(struct locals))))
        ERAISE(-ENOMEM);

    ECHECK(myst_mount_resolve(pathname, locals->suffix, &fs));
    ECHECK((*fs->fs_lstat)(fs, locals->suffix, statbuf));

done:

    if (locals)
        free(locals);

    return ret;
}

long myst_syscall_fstat(int fd, struct stat* statbuf)
{
    long ret = 0;
    myst_fdtable_t* fdtable = myst_fdtable_current();
    myst_fdtable_type_t type;
    void* device;
    void* object;
    myst_fdops_t* fdops;

    ECHECK(myst_fdtable_get_any(fdtable, fd, &type, &device, &object));
    fdops = device;

    ret = (*fdops->fd_fstat)(device, object, statbuf);

done:
    return ret;
}

long myst_syscall_fstatat(
    int dirfd,
    const char* pathname,
    struct stat* statbuf,
    int flags)
{
    long ret = 0;
    struct locals
    {
        char realpath[PATH_MAX];
        char dirpath[PATH_MAX];
        char path[PATH_MAX];
    };
    struct locals* locals = NULL;

    if (!pathname || !statbuf)
        ERAISE(-EINVAL);

    if (!(locals = malloc(sizeof(struct locals))))
        ERAISE(-ENOMEM);

    /* If pathname is absolute, then ignore dirfd */
    if (*pathname == '/' || dirfd == AT_FDCWD)
    {
        if (flags & AT_SYMLINK_NOFOLLOW)
        {
            ECHECK(myst_syscall_lstat(pathname, statbuf));
            goto done;
        }
        else
        {
            ECHECK(myst_syscall_stat(pathname, statbuf));
            goto done;
        }
    }
    else if (*pathname == '\0')
    {
        if (!(flags & AT_EMPTY_PATH))
            ERAISE(-EINVAL);

        if (flags & AT_SYMLINK_NOFOLLOW)
        {
            myst_fdtable_t* fdtable = myst_fdtable_current();
            myst_fs_t* fs;
            myst_file_t* file;

            ECHECK(myst_fdtable_get_file(fdtable, dirfd, &fs, &file));
            ECHECK((*fs->fs_realpath)(
                fs, file, locals->realpath, sizeof(locals->realpath)));
            ECHECK(myst_syscall_lstat(locals->realpath, statbuf));
            goto done;
        }
        else
        {
            ECHECK(myst_syscall_fstat(dirfd, statbuf));
            goto done;
        }
    }
    else
    {
        myst_fdtable_t* fdtable = myst_fdtable_current();
        myst_fs_t* fs;
        myst_file_t* file;

        ECHECK(myst_fdtable_get_file(fdtable, dirfd, &fs, &file));
        ECHECK((*fs->fs_realpath)(
            fs, file, locals->dirpath, sizeof(locals->dirpath)));
        ECHECK(myst_make_path(
            locals->path, sizeof(locals->path), locals->dirpath, pathname));

        if (flags & AT_SYMLINK_NOFOLLOW)
        {
            ECHECK(myst_syscall_lstat(locals->path, statbuf));
            goto done;
        }
        else
        {
            ECHECK(myst_syscall_stat(locals->path, statbuf));
            goto done;
        }
    }

done:

    if (locals)
        free(locals);

    return ret;
}

static const char* _trim_trailing_slashes(
    const char* pathname,
    char* buf,
    size_t size)
{
    size_t len = strlen(pathname);

    if (len >= size)
        return NULL;

    /* remove trailing slashes from the pathname if any */
    if ((len = strlen(pathname)) && pathname[len - 1] == '/')
    {
        memcpy(buf, pathname, len + 1);

        for (char* p = buf + len; p != buf && p[-1] == '/'; *--p = '\0')
            ;

        pathname = buf;
    }

    return pathname;
}

long myst_syscall_mkdir(const char* pathname, mode_t mode)
{
    long ret = 0;
    myst_fs_t* fs;
    struct locals
    {
        char suffix[PATH_MAX];
        char buf[PATH_MAX];
    };
    struct locals* locals = NULL;

    if (!pathname)
        ERAISE(-EINVAL);

    if (!(locals = malloc(sizeof(struct locals))))
        ERAISE(-ENOMEM);

    /* remove trailing slash from directory name if any */
    if (!(pathname = _trim_trailing_slashes(
              pathname, locals->buf, sizeof(locals->buf))))
        ERAISE(-ENAMETOOLONG);

    ECHECK(myst_mount_resolve(pathname, locals->suffix, &fs));
    ECHECK((*fs->fs_mkdir)(fs, locals->suffix, mode));

done:

    if (locals)
        free(locals);

    return ret;
}

long myst_syscall_rmdir(const char* pathname)
{
    long ret = 0;
    myst_fs_t* fs;
    struct locals
    {
        char suffix[PATH_MAX];
    };
    struct locals* locals = NULL;

    if (!(locals = malloc(sizeof(struct locals))))
        ERAISE(-ENOMEM);

    ECHECK(myst_mount_resolve(pathname, locals->suffix, &fs));
    ECHECK((*fs->fs_rmdir)(fs, locals->suffix));

done:

    if (locals)
        free(locals);

    return ret;
}

long myst_syscall_getdents64(int fd, struct dirent* dirp, size_t count)
{
    long ret = 0;
    myst_fs_t* fs;
    myst_file_t* file;
    const myst_fdtable_type_t type = MYST_FDTABLE_TYPE_FILE;
    myst_fdtable_t* fdtable = myst_fdtable_current();

    ECHECK(myst_fdtable_get(fdtable, fd, type, (void**)&fs, (void**)&file));

    ret = (*fs->fs_getdents64)(fs, file, dirp, count);

done:
    return ret;
}

long myst_syscall_link(const char* oldpath, const char* newpath)
{
    long ret = 0;
    myst_fs_t* old_fs;
    myst_fs_t* new_fs;
    struct locals
    {
        char old_suffix[PATH_MAX];
        char new_suffix[PATH_MAX];
    };
    struct locals* locals = NULL;

    if (!(locals = malloc(sizeof(struct locals))))
        ERAISE(-ENOMEM);

    ECHECK(myst_mount_resolve(oldpath, locals->old_suffix, &old_fs));
    ECHECK(myst_mount_resolve(newpath, locals->new_suffix, &new_fs));

    if (old_fs != new_fs)
    {
        /* oldpath and newpath are not on the same mounted file system */
        ERAISE(-EXDEV);
    }

    ECHECK((*old_fs->fs_link)(old_fs, locals->old_suffix, locals->new_suffix));

done:

    if (locals)
        free(locals);

    return ret;
}

long myst_syscall_unlink(const char* pathname)
{
    long ret = 0;
    myst_fs_t* fs;
    struct locals
    {
        char suffix[PATH_MAX];
    };
    struct locals* locals = NULL;

    if (!(locals = malloc(sizeof(struct locals))))
        ERAISE(-ENOMEM);

    ECHECK(myst_mount_resolve(pathname, locals->suffix, &fs));
    ECHECK((*fs->fs_unlink)(fs, locals->suffix));

done:

    if (locals)
        free(locals);

    return ret;
}

long myst_syscall_access(const char* pathname, int mode)
{
    long ret = 0;
    myst_fs_t* fs;
    struct locals
    {
        char suffix[PATH_MAX];
    };
    struct locals* locals = NULL;

    if (!(locals = malloc(sizeof(struct locals))))
        ERAISE(-ENOMEM);

    ECHECK(myst_mount_resolve(pathname, locals->suffix, &fs));
    ECHECK((*fs->fs_access)(fs, locals->suffix, mode));

done:

    if (locals)
        free(locals);

    return ret;
}

long myst_syscall_rename(const char* oldpath, const char* newpath)
{
    long ret = 0;
    myst_fs_t* old_fs;
    myst_fs_t* new_fs;
    struct locals
    {
        char old_suffix[PATH_MAX];
        char new_suffix[PATH_MAX];
    };
    struct locals* locals = NULL;

    if (!(locals = malloc(sizeof(struct locals))))
        ERAISE(-ENOMEM);

    ECHECK(myst_mount_resolve(oldpath, locals->old_suffix, &old_fs));
    ECHECK(myst_mount_resolve(newpath, locals->new_suffix, &new_fs));

    if (old_fs != new_fs)
    {
        /* oldpath and newpath are not on the same mounted file system */
        ERAISE(-EXDEV);
    }

    ECHECK(
        (*old_fs->fs_rename)(old_fs, locals->old_suffix, locals->new_suffix));

done:

    if (locals)
        free(locals);

    return ret;
}

long myst_syscall_truncate(const char* path, off_t length)
{
    long ret = 0;
    myst_fs_t* fs;
    struct locals
    {
        char suffix[PATH_MAX];
    };
    struct locals* locals = NULL;

    if (!(locals = malloc(sizeof(struct locals))))
        ERAISE(-ENOMEM);

    ECHECK(myst_mount_resolve(path, locals->suffix, &fs));
    ERAISE((*fs->fs_truncate)(fs, locals->suffix, length));

done:

    if (locals)
        free(locals);

    return ret;
}

long myst_syscall_ftruncate(int fd, off_t length)
{
    long ret = 0;
    myst_fs_t* fs;
    myst_file_t* file;
    const myst_fdtable_type_t type = MYST_FDTABLE_TYPE_FILE;
    myst_fdtable_t* fdtable = myst_fdtable_current();

    ECHECK(myst_fdtable_get(fdtable, fd, type, (void**)&fs, (void**)&file));
    ERAISE((*fs->fs_ftruncate)(fs, file, length));

done:
    return ret;
}

long myst_syscall_readlink(const char* pathname, char* buf, size_t bufsiz)
{
    long ret = 0;
    myst_fs_t* fs;
    struct locals
    {
        char suffix[PATH_MAX];
    };
    struct locals* locals = NULL;

    if (!(locals = malloc(sizeof(struct locals))))
        ERAISE(-ENOMEM);

    ECHECK(myst_mount_resolve(pathname, locals->suffix, &fs));
    ERAISE((*fs->fs_readlink)(fs, locals->suffix, buf, bufsiz));

done:

    if (locals)
        free(locals);

    return ret;
}

long myst_syscall_symlink(const char* target, const char* linkpath)
{
    long ret = 0;
    myst_fs_t* fs;
    struct locals
    {
        char suffix[PATH_MAX];
    };
    struct locals* locals = NULL;

    if (!(locals = malloc(sizeof(struct locals))))
        ERAISE(-ENOMEM);

    ECHECK(myst_mount_resolve(linkpath, locals->suffix, &fs));
    ERAISE((*fs->fs_symlink)(fs, target, locals->suffix));

done:

    if (locals)
        free(locals);

    return ret;
}

long myst_syscall_chdir(const char* path)
{
    long ret = 0;
    myst_thread_t* thread = myst_thread_self();
    myst_thread_t* process_thread = myst_find_process_thread(thread);
    struct locals
    {
        char buf[PATH_MAX];
        char buf2[PATH_MAX];
    };
    struct locals* locals = NULL;

    if (_bad_addr(path))
        ERAISE(-EFAULT);

    if (!(locals = malloc(sizeof(struct locals))))
        ERAISE(-ENOMEM);

    myst_spin_lock(&process_thread->main.cwd_lock);

    if (!path)
        ERAISE(-EINVAL);

    /* filenames cannot be longer than NAME_MAX in Linux */
    if (strlen(myst_basename(path)) > NAME_MAX)
        ERAISE(-ENAMETOOLONG);

    ECHECK(myst_path_absolute_cwd(
        process_thread->main.cwd, path, locals->buf, sizeof(locals->buf)));
    ECHECK(myst_normalize(locals->buf, locals->buf2, sizeof(locals->buf2)));

    /* fail if the directory does not exist */
    {
        struct stat buf;

        if (myst_syscall_stat(locals->buf2, &buf) != 0 || !S_ISDIR(buf.st_mode))
            ERAISE(-ENOENT);
    }

    char* tmp = strdup(locals->buf2);
    if (tmp == NULL)
        ERAISE(-ENOMEM);
    free(process_thread->main.cwd);
    process_thread->main.cwd = tmp;

done:

    if (locals)
        free(locals);

    myst_spin_unlock(&process_thread->main.cwd_lock);

    return ret;
}

long myst_syscall_getcwd(char* buf, size_t size)
{
    long ret = 0;
    myst_thread_t* thread = myst_thread_self();
    myst_thread_t* process_thread = myst_find_process_thread(thread);

    myst_spin_lock(&process_thread->main.cwd_lock);

    if (!buf)
        ERAISE(-EINVAL);

    if (myst_strlcpy(buf, process_thread->main.cwd, size) >= size)
        ERAISE(-ERANGE);

    ret = (long)buf;

done:

    myst_spin_unlock(&process_thread->main.cwd_lock);

    return ret;
}

long myst_syscall_statfs(const char* path, struct statfs* buf)
{
    long ret = 0;
    myst_fs_t* fs;
    struct locals
    {
        char suffix[PATH_MAX];
    };
    struct locals* locals = NULL;

    if (!(locals = malloc(sizeof(struct locals))))
        ERAISE(-ENOMEM);

    ECHECK(myst_mount_resolve(path, locals->suffix, &fs));
    if (buf)
        memset(buf, 0, sizeof(*buf));
    ECHECK((*fs->fs_statfs)(fs, locals->suffix, buf));

done:

    if (locals)
        free(locals);

    return ret;
}

long myst_syscall_fstatfs(int fd, struct statfs* buf)
{
    long ret = 0;
    myst_fs_t* fs;
    myst_file_t* file;

    const myst_fdtable_type_t type = MYST_FDTABLE_TYPE_FILE;
    myst_fdtable_t* fdtable = myst_fdtable_current();

    ECHECK(myst_fdtable_get(fdtable, fd, type, (void**)&fs, (void**)&file));
    if (buf)
        memset(buf, 0, sizeof(*buf));
    ECHECK((*fs->fs_fstatfs)(fs, file, buf));

done:

    return ret;
}

static char _hostname[HOST_NAME_MAX] = "TEE";
static myst_spinlock_t _hostname_lock = MYST_SPINLOCK_INITIALIZER;

long myst_syscall_uname(struct utsname* buf)
{
    // We are emulating Linux syscalls. 5.4.0 is the LTS release we
    // try to emulate. The release number should be updated when
    // Mystikos adapts to syscall API changes in future Linux releases.
    MYST_STRLCPY(buf->sysname, "Linux");
    MYST_STRLCPY(buf->release, "5.4.0");
    MYST_STRLCPY(buf->version, "Mystikos 1.0.0");
    MYST_STRLCPY(buf->machine, "x86_64");

    myst_spin_lock(&_hostname_lock);
    MYST_STRLCPY(buf->nodename, _hostname);
    myst_spin_unlock(&_hostname_lock);

    return 0;
}

long myst_syscall_sethostname(const char* hostname, MYST_UNUSED size_t len)
{
    myst_spin_lock(&_hostname_lock);
    MYST_STRLCPY(_hostname, hostname);
    myst_spin_unlock(&_hostname_lock);

    return 0;
}

long myst_syscall_getrandom(void* buf, size_t buflen, unsigned int flags)
{
    long ret = 0;

    (void)flags;

    if (!buf && buflen)
        ERAISE(-EINVAL);

    if (buf && buflen && myst_tcall_random(buf, buflen) != 0)
        ERAISE(-EINVAL);

    ret = (long)buflen;

done:
    return ret;
}

long myst_syscall_fcntl(int fd, int cmd, long arg)
{
    long ret = 0;
    myst_fdtable_t* fdtable = myst_fdtable_current();

    if (cmd == F_DUPFD)
    {
        ret = myst_fdtable_dup(fdtable, MYST_DUPFD, fd, (int)arg, -1);
    }
    else if (cmd == F_DUPFD_CLOEXEC)
    {
        ret = myst_fdtable_dup(fdtable, MYST_DUPFD_CLOEXEC, fd, (int)arg, -1);
    }
    else
    {
        void* device = NULL;
        void* object = NULL;
        myst_fdtable_type_t type;
        myst_fdops_t* fdops;

        ECHECK(myst_fdtable_get_any(fdtable, fd, &type, &device, &object));
        fdops = device;
        ret = (*fdops->fd_fcntl)(device, object, cmd, arg);
    }

done:
    return ret;
}

long myst_syscall_chmod(const char* pathname, mode_t mode)
{
    (void)pathname;
    (void)mode;
    return 0;
}

long myst_syscall_fchmod(int fd, mode_t mode)
{
    long ret = 0;
    myst_fdtable_t* fdtable = myst_fdtable_current();
    myst_fdtable_type_t type;
    void* device = NULL;
    void* object = NULL;

    ECHECK(myst_fdtable_get_any(fdtable, fd, &type, &device, &object));

    if (type == MYST_FDTABLE_TYPE_SOCK)
    {
        myst_fdops_t* fdops = device;
        int target_fd = (*fdops->fd_target_fd)(fdops, object);

        if (target_fd < 0)
            ERAISE(-EBADF);

        long params[] = {target_fd, mode};
        ret = _forward_syscall(SYS_fchmod, params);
    }
    else if (type == MYST_FDTABLE_TYPE_FILE)
    {
        /* ignore fchmod on files */
    }
    else
    {
        ERAISE(-ENOTSUP);
    }

done:
    return ret;
}

long myst_syscall_pipe2(int pipefd[2], int flags)
{
    int ret = 0;
    myst_pipe_t* pipe[2];
    int fd0;
    int fd1;
    myst_fdtable_t* fdtable = myst_fdtable_current();
    const myst_fdtable_type_t type = MYST_FDTABLE_TYPE_PIPE;
    myst_pipedev_t* pd = myst_pipedev_get();

    if (!pipefd)
        ERAISE(-EINVAL);

    ECHECK((*pd->pd_pipe2)(pd, pipe, flags));

    if ((fd0 = myst_fdtable_assign(fdtable, type, pd, pipe[0])) < 0)
    {
        (*pd->pd_close)(pd, pipe[0]);
        (*pd->pd_close)(pd, pipe[1]);
        ERAISE(fd0);
    }

    if ((fd1 = myst_fdtable_assign(fdtable, type, pd, pipe[1])) < 0)
    {
        myst_fdtable_remove(fdtable, fd0);
        (*pd->pd_close)(pd, pipe[0]);
        (*pd->pd_close)(pd, pipe[1]);
        ERAISE(fd1);
    }

    pipefd[0] = fd0;
    pipefd[1] = fd1;

    if (__options.trace_syscalls)
        myst_eprintf("pipe2(): [%d:%d]\n", fd0, fd1);

done:
    return ret;
}

long myst_syscall_inotify_init1(int flags)
{
    long ret = 0;
    myst_fdtable_t* fdtable = myst_fdtable_current();
    const myst_fdtable_type_t type = MYST_FDTABLE_TYPE_INOTIFY;
    myst_inotifydev_t* dev = myst_inotifydev_get();
    myst_inotify_t* obj = NULL;
    int fd;

    ECHECK((*dev->id_inotify_init1)(dev, flags, &obj));

    if ((fd = myst_fdtable_assign(fdtable, type, dev, obj)) < 0)
    {
        (*dev->id_close)(dev, obj);
        ERAISE(fd);
    }

    ret = fd;

done:
    return ret;
}

long myst_syscall_inotify_add_watch(int fd, const char* pathname, uint32_t mask)
{
    long ret = 0;
    myst_fdtable_t* fdtable = myst_fdtable_current();
    myst_inotifydev_t* dev;
    myst_inotify_t* obj;
    int wd;

    ECHECK(myst_fdtable_get_inotify(fdtable, fd, &dev, &obj));
    ECHECK(wd = (*dev->id_inotify_add_watch)(dev, obj, pathname, mask));
    ret = wd;

done:
    return ret;
}

long myst_syscall_inotify_rm_watch(int fd, int wd)
{
    long ret = 0;
    myst_fdtable_t* fdtable = myst_fdtable_current();
    myst_inotifydev_t* dev;
    myst_inotify_t* obj;

    ECHECK(myst_fdtable_get_inotify(fdtable, fd, &dev, &obj));
    ECHECK((*dev->id_inotify_rm_watch)(dev, obj, wd));

done:
    return ret;
}

static size_t _count_args(const char* const args[])
{
    size_t n = 0;

    if (args)
    {
        while (*args++)
            n++;
    }

    return n;
}

long myst_syscall_execve(
    const char* filename,
    char* const argv_in[],
    char* const envp[])
{
    long ret = 0;
    const char** argv = NULL;
    myst_thread_t* current_thread = myst_thread_self();

    /* ATTN: the filename should be resolved if not an absolute path */
    if (!filename || filename[0] != '/')
        ERAISE(-EINVAL);

    /* Make a copy of argv_in[] and inject filename into argv[0] */
    {
        size_t argc = _count_args((const char* const*)argv_in);

        if (!(argv = calloc(argc + 1, sizeof(char*))))
            ERAISE(-ENOMEM);

        for (size_t i = 0; i < argc; i++)
            argv[i] = argv_in[i];

        argv[0] = filename;
        argv[argc] = NULL;
    }

    /* only returns on failure */
    if (myst_exec(
            current_thread,
            __myst_kernel_args.crt_data,
            __myst_kernel_args.crt_size,
            __myst_kernel_args.crt_reloc_data,
            __myst_kernel_args.crt_reloc_size,
            _count_args(argv),
            (const char**)argv,
            _count_args((const char* const*)envp),
            (const char**)envp,
            free,
            argv) != 0)
    {
        return -ENOENT;
    }

done:
    return ret;
}

long myst_syscall_ioctl(int fd, unsigned long request, long arg)
{
    long ret = 0;
    void* device = NULL;
    void* object = NULL;
    myst_fdtable_type_t type;
    myst_fdtable_t* fdtable = myst_fdtable_current();
    myst_fdops_t* fdops;

    // bz
    if (request == FIOCLEX)
        return 0;
    // bz

    ECHECK(myst_fdtable_get_any(fdtable, fd, &type, &device, &object));
    fdops = device;

    ret = (*fdops->fd_ioctl)(device, object, request, arg);

done:
    return ret;
}

int myst_syscall_bind(
    int sockfd,
    const struct sockaddr* addr,
    socklen_t addrlen)
{
    long ret = 0;
    myst_fdtable_t* fdtable = myst_fdtable_current();
    myst_sockdev_t* sd;
    myst_sock_t* sock;

    ECHECK(myst_fdtable_get_sock(fdtable, sockfd, &sd, &sock));
    ret = (*sd->sd_bind)(sd, sock, addr, addrlen);

done:
    return ret;
}

long myst_syscall_connect(
    int sockfd,
    const struct sockaddr* addr,
    socklen_t addrlen)
{
    long ret = 0;
    myst_fdtable_t* fdtable = myst_fdtable_current();
    myst_sockdev_t* sd;
    myst_sock_t* sock;

    ECHECK(myst_fdtable_get_sock(fdtable, sockfd, &sd, &sock));
    ret = (*sd->sd_connect)(sd, sock, addr, addrlen);

done:
    return ret;
}

long myst_syscall_recvfrom(
    int sockfd,
    void* buf,
    size_t len,
    int flags,
    struct sockaddr* src_addr,
    socklen_t* addrlen)
{
    long ret = 0;
    myst_fdtable_t* fdtable = myst_fdtable_current();
    myst_sockdev_t* sd;
    myst_sock_t* sock;

    ECHECK(myst_fdtable_get_sock(fdtable, sockfd, &sd, &sock));
    ret = (*sd->sd_recvfrom)(sd, sock, buf, len, flags, src_addr, addrlen);

done:
    return ret;
}

long myst_syscall_sendto(
    int sockfd,
    const void* buf,
    size_t len,
    int flags,
    const struct sockaddr* dest_addr,
    socklen_t addrlen)
{
    long ret = 0;
    myst_fdtable_t* fdtable = myst_fdtable_current();
    myst_sockdev_t* sd;
    myst_sock_t* sock;

    ECHECK(myst_fdtable_get_sock(fdtable, sockfd, &sd, &sock));
    ret = (*sd->sd_sendto)(sd, sock, buf, len, flags, dest_addr, addrlen);

done:
    return ret;
}

long myst_syscall_socket(int domain, int type, int protocol)
{
    long ret = 0;
    myst_sockdev_t* sd = myst_sockdev_get();
    myst_fdtable_t* fdtable = myst_fdtable_current();
    myst_sock_t* sock = NULL;
    int sockfd;
    const myst_fdtable_type_t fdtype = MYST_FDTABLE_TYPE_SOCK;

    ECHECK((*sd->sd_socket)(sd, domain, type, protocol, &sock));

    if ((sockfd = myst_fdtable_assign(fdtable, fdtype, sd, sock)) < 0)
    {
        (*sd->sd_close)(sd, sock);
        ERAISE(sockfd);
    }

    ret = sockfd;

done:

    return ret;
}

long myst_syscall_accept4(
    int sockfd,
    struct sockaddr* addr,
    socklen_t* addrlen,
    int flags)
{
    long ret = 0;
    myst_fdtable_t* fdtable = myst_fdtable_current();
    myst_sockdev_t* sd;
    myst_sock_t* sock;
    myst_sock_t* new_sock = NULL;
    const myst_fdtable_type_t fdtype = MYST_FDTABLE_TYPE_SOCK;

    ECHECK(myst_fdtable_get_sock(fdtable, sockfd, &sd, &sock));
    ECHECK((*sd->sd_accept4)(sd, sock, addr, addrlen, flags, &new_sock));

    if ((sockfd = myst_fdtable_assign(fdtable, fdtype, sd, new_sock)) < 0)
    {
        (*sd->sd_close)(sd, new_sock);
        ERAISE(sockfd);
    }

    ret = sockfd;

done:

    return ret;
}

long myst_syscall_sendmsg(int sockfd, const struct msghdr* msg, int flags)
{
    long ret = 0;
    myst_fdtable_t* fdtable = myst_fdtable_current();
    myst_sockdev_t* sd;
    myst_sock_t* sock;

    ECHECK(myst_fdtable_get_sock(fdtable, sockfd, &sd, &sock));
    ret = (*sd->sd_sendmsg)(sd, sock, msg, flags);

done:
    return ret;
}

long myst_syscall_recvmsg(int sockfd, struct msghdr* msg, int flags)
{
    long ret = 0;
    myst_fdtable_t* fdtable = myst_fdtable_current();
    myst_sockdev_t* sd;
    myst_sock_t* sock;

    ECHECK(myst_fdtable_get_sock(fdtable, sockfd, &sd, &sock));
    ret = (*sd->sd_recvmsg)(sd, sock, msg, flags);

done:
    return ret;
}

long myst_syscall_shutdown(int sockfd, int how)
{
    long ret = 0;
    myst_fdtable_t* fdtable = myst_fdtable_current();
    myst_sockdev_t* sd;
    myst_sock_t* sock;

    ECHECK(myst_fdtable_get_sock(fdtable, sockfd, &sd, &sock));
    ret = (*sd->sd_shutdown)(sd, sock, how);

done:
    return ret;
}

long myst_syscall_listen(int sockfd, int backlog)
{
    long ret = 0;
    myst_fdtable_t* fdtable = myst_fdtable_current();
    myst_sockdev_t* sd;
    myst_sock_t* sock;

    ECHECK(myst_fdtable_get_sock(fdtable, sockfd, &sd, &sock));
    ret = (*sd->sd_listen)(sd, sock, backlog);

done:
    return ret;
}

long myst_syscall_getsockname(
    int sockfd,
    struct sockaddr* addr,
    socklen_t* addrlen)
{
    long ret = 0;
    myst_fdtable_t* fdtable = myst_fdtable_current();
    myst_sockdev_t* sd;
    myst_sock_t* sock;

    ECHECK(myst_fdtable_get_sock(fdtable, sockfd, &sd, &sock));
    ret = (*sd->sd_getsockname)(sd, sock, addr, addrlen);

done:
    return ret;
}

long myst_syscall_socketpair(int domain, int type, int protocol, int sv[2])
{
    int ret = 0;
    int fd0;
    int fd1;
    myst_sock_t* pair[2];
    myst_fdtable_t* fdtable = myst_fdtable_current();
    myst_sockdev_t* sd = myst_sockdev_get();
    const myst_fdtable_type_t fdtype = MYST_FDTABLE_TYPE_SOCK;

    ECHECK((*sd->sd_socketpair)(sd, domain, type, protocol, pair));

    if ((fd0 = myst_fdtable_assign(fdtable, fdtype, sd, pair[0])) < 0)
    {
        (*sd->sd_close)(sd, pair[0]);
        (*sd->sd_close)(sd, pair[1]);
        ERAISE(fd0);
    }

    if ((fd1 = myst_fdtable_assign(fdtable, fdtype, sd, pair[1])) < 0)
    {
        myst_fdtable_remove(fdtable, fd0);
        (*sd->sd_close)(sd, pair[0]);
        (*sd->sd_close)(sd, pair[1]);
        ERAISE(fd1);
    }

    sv[0] = fd0;
    sv[1] = fd1;

done:
    return ret;
}

long myst_syscall_getpeername(
    int sockfd,
    struct sockaddr* addr,
    socklen_t* addrlen)
{
    long ret = 0;
    myst_fdtable_t* fdtable = myst_fdtable_current();
    myst_sockdev_t* sd;
    myst_sock_t* sock;

    ECHECK(myst_fdtable_get_sock(fdtable, sockfd, &sd, &sock));
    ret = (*sd->sd_getpeername)(sd, sock, addr, addrlen);

done:
    return ret;
}

long myst_syscall_setsockopt(
    int sockfd,
    int level,
    int optname,
    const void* optval,
    socklen_t optlen)
{
    long ret = 0;
    myst_fdtable_t* fdtable = myst_fdtable_current();
    myst_sockdev_t* sd;
    myst_sock_t* sock;

    ECHECK(myst_fdtable_get_sock(fdtable, sockfd, &sd, &sock));
    ret = (*sd->sd_setsockopt)(sd, sock, level, optname, optval, optlen);

done:
    return ret;
}

long myst_syscall_getsockopt(
    int sockfd,
    int level,
    int optname,
    void* optval,
    socklen_t* optlen)
{
    long ret = 0;
    myst_fdtable_t* fdtable = myst_fdtable_current();
    myst_sockdev_t* sd;
    myst_sock_t* sock;

    ECHECK(myst_fdtable_get_sock(fdtable, sockfd, &sd, &sock));
    ret = (*sd->sd_getsockopt)(sd, sock, level, optname, optval, optlen);

done:
    return ret;
}

long myst_syscall_dup(int oldfd)
{
    long ret = 0;
    myst_fdtable_t* fdtable = myst_fdtable_current();
    myst_dup_type_t duptype = MYST_DUP;

    ret = myst_fdtable_dup(fdtable, duptype, oldfd, -1, -1);
    ECHECK(ret);

done:
    return ret;
}

long myst_syscall_dup2(int oldfd, int newfd)
{
    long ret = 0;
    myst_fdtable_t* fdtable = myst_fdtable_current();
    myst_dup_type_t duptype = MYST_DUP2;

    ret = myst_fdtable_dup(fdtable, duptype, oldfd, newfd, -1);
    ECHECK(ret);

done:
    return ret;
}

long myst_syscall_dup3(int oldfd, int newfd, int flags)
{
    long ret = 0;
    myst_fdtable_t* fdtable = myst_fdtable_current();
    myst_dup_type_t duptype = MYST_DUP3;

    ret = myst_fdtable_dup(fdtable, duptype, oldfd, newfd, flags);
    ECHECK(ret);

done:
    return ret;
}

long myst_syscall_sched_yield(void)
{
    long params[] = {0};
    return myst_tcall(SYS_sched_yield, params);
}

long myst_syscall_nanosleep(const struct timespec* req, struct timespec* rem)
{
    long params[6] = {(long)req, (long)rem};
    return _forward_syscall(SYS_nanosleep, params);
}
#define NANO_IN_SECOND 1000000000

long myst_syscall_sysinfo(struct sysinfo* info)
{
    long ret = 0;
    long uptime_in_nsecs;
    size_t totalram;
    size_t freeram;

    if (!info)
        ERAISE(-EINVAL);

    ECHECK(myst_get_total_ram(&totalram));
    ECHECK(myst_get_free_ram(&freeram));

    // Only clear out non-reserved portion of the structure.
    // This is to be defensive against different sizes of this
    // structure in musl and glibc.
    memset(info, 0, sizeof(struct sysinfo) - 256);
    info->totalram = totalram;
    info->freeram = freeram;
    info->mem_unit = 1;

    ECHECK((info->procs = myst_get_num_threads()));

    ECHECK((uptime_in_nsecs = myst_times_uptime()));
    info->uptime = uptime_in_nsecs / NANO_IN_SECOND;

    // loads[3], sharedram, bufferram, totalswap,
    // freeswap, totalhigh and freehigh are not supported.

done:
    return ret;
}

long myst_syscall_epoll_ctl(int epfd, int op, int fd, struct epoll_event* event)
{
    long ret = 0;
    myst_fdtable_t* fdtable = myst_fdtable_current();
    myst_epolldev_t* ed;
    myst_epoll_t* epoll;

    ECHECK(myst_fdtable_get_epoll(fdtable, epfd, &ed, &epoll));

    ret = (*ed->ed_epoll_ctl)(ed, epoll, op, fd, event);

done:
    return ret;
}

long myst_syscall_epoll_wait(
    int epfd,
    struct epoll_event* events,
    int maxevents,
    int timeout)
{
    long ret = 0;
    myst_fdtable_t* fdtable = myst_fdtable_current();
    myst_epolldev_t* ed;
    myst_epoll_t* epoll;

    ECHECK(myst_fdtable_get_epoll(fdtable, epfd, &ed, &epoll));

    ret = (*ed->ed_epoll_wait)(ed, epoll, events, maxevents, timeout);

done:
    return ret;
}

long myst_syscall_getrusage(int who, struct rusage* usage)
{
    // ATTN: support child process and per-thread usage reporting.
    if (who == RUSAGE_CHILDREN || who == RUSAGE_THREAD)
        return -EINVAL;

    long stime = myst_times_system_time();
    long utime = myst_times_user_time();
    usage->ru_utime.tv_sec = utime / 1000000000;
    usage->ru_utime.tv_usec = utime % 1000000000 * 1000;
    usage->ru_stime.tv_sec = stime / 1000000000;
    usage->ru_stime.tv_usec = stime % 1000000000 * 1000;

    return 0;
}

long myst_syscall_prlimit64(
    int pid,
    int resource,
    struct rlimit* new_rlim,
    struct rlimit* old_rlim)
{
    if (resource >= RLIM_NLIMITS)
        return -EINVAL;

    // Only support for current process
    if (pid)
        return -EINVAL;

    // Only support resource NOFILE
    if (resource != RLIMIT_NOFILE)
        return -EINVAL;

    if (old_rlim)
    {
        // ATTN: return currently effective RLIMIT_NOFILE settings
        old_rlim->rlim_cur = 65536;
        old_rlim->rlim_max = 65536;
    }

    if (new_rlim)
    {
        // ATTN: make RLIMIT_NOFILE settings effective ;
    }

    return 0;
}

long myst_syscall_fsync(int fd)
{
    long ret = 0;
    void* device = NULL;
    void* object = NULL;
    myst_fdtable_type_t type;
    myst_fdtable_t* fdtable = myst_fdtable_current();

    if (fd < 0)
        ERAISE(-EBADF);

    ECHECK(myst_fdtable_get_any(fdtable, fd, &type, &device, &object));

    if (type != MYST_FDTABLE_TYPE_FILE)
        ERAISE(-EROFS);

done:
    return ret;
}

long myst_syscall_utimensat(
    int dirfd,
    const char* pathname,
    const struct timespec times[2],
    int flags)
{
    long ret = 0;

    if (pathname == NULL)
    {
        myst_file_t* file = NULL;
        myst_fs_t* fs = NULL;
        myst_fdtable_t* fdtable = myst_fdtable_current();

        ECHECK(myst_fdtable_get_file(fdtable, dirfd, &fs, &file));
        ECHECK((*fs->fs_futimens)(fs, file, times));
    }
    else
    {
        myst_fs_t* fs;
        myst_file_t* file;
        int oflags = (flags & ~AT_SYMLINK_NOFOLLOW);
        long r;

        /* translate AT_SYMLINK_NOFOLLOW to O_NOFOLLOW */
        if ((flags & AT_SYMLINK_NOFOLLOW))
            oflags |= O_NOFOLLOW;

        ECHECK(_openat(dirfd, pathname, oflags, O_RDONLY, &fs, &file));

        if ((r = (*fs->fs_futimens)(fs, file, times)) < 0)
        {
            (*fs->fs_close)(fs, file);
            ERAISE(r);
        }

        (*fs->fs_close)(fs, file);
    }

done:
    return ret;
}

long myst_syscall_futimesat(
    int dirfd,
    const char* pathname,
    const struct timeval times[2])
{
    long ret = 0;
    struct timespec buf[2];
    struct timespec* ts = NULL;

    if (times)
    {
        for (size_t i = 0; i < 2; i++)
        {
            const struct timeval* tv = &times[i];
            buf[i].tv_sec = tv->tv_sec + (tv->tv_usec / MICRO_IN_SECOND);
            buf[i].tv_nsec = (tv->tv_usec % MICRO_IN_SECOND) * 1000;
        }

        ts = buf;
    }

    ECHECK(myst_syscall_utimensat(dirfd, pathname, ts, 0));

done:
    return ret;
}

long myst_syscall_get_robust_list(
    int pid,
    myst_robust_list_head_t** head_ptr,
    size_t* len_ptr)
{
    long ret = 0;
    myst_thread_t* thread;

    if (pid < 0)
        ERAISE(-EINVAL);

    if (pid == 0)
        thread = myst_thread_self();
    else if (!(thread = myst_find_thread(pid)))
        ERAISE(-ESRCH);

    myst_spin_lock(&thread->robust_list_head_lock);
    {
        if (head_ptr)
            *head_ptr = thread->robust_list_head;

        if (len_ptr)
            *len_ptr = thread->robust_list_len;
    }
    myst_spin_unlock(&thread->robust_list_head_lock);

done:
    return ret;
}

long myst_syscall_set_robust_list(myst_robust_list_head_t* head, size_t len)
{
    long ret = 0;
    myst_thread_t* thread = myst_thread_self();

    if (len != sizeof(myst_robust_list_head_t))
        ERAISE(-EINVAL);

    myst_spin_lock(&thread->robust_list_head_lock);
    thread->robust_list_head = head;
    thread->robust_list_len = len;
    myst_spin_unlock(&thread->robust_list_head_lock);

done:
    return ret;
}

long myst_syscall_sched_setaffinity(
    pid_t pid,
    size_t cpusetsize,
    const cpu_set_t* mask)
{
    long ret = 0;

    if (pid < 0 || !mask)
        ERAISE(-EINVAL);

    if (pid != 0)
    {
        myst_thread_t* thread = myst_find_thread(pid);

        if (!thread)
            ERAISE(-EINVAL);

        pid = thread->target_tid;
    }

    long params[6] = {(long)pid, (long)cpusetsize, (long)mask};
    ECHECK((ret = myst_tcall(SYS_sched_setaffinity, params)));

done:
    return ret;
}

long myst_syscall_sched_getaffinity(
    pid_t pid,
    size_t cpusetsize,
    cpu_set_t* mask)
{
    long ret = 0;

    if (pid < 0 || !mask)
        ERAISE(-EINVAL);

<<<<<<< HEAD
    if (mask)
        memset(mask, 0, cpusetsize);

=======
>>>>>>> 14266fcb
    if (pid != 0)
    {
        myst_thread_t* thread = myst_find_thread(pid);

        if (!thread)
            ERAISE(-EINVAL);

        pid = thread->target_tid;
    }

    long params[6] = {(long)pid, (long)cpusetsize, (long)mask};
    ECHECK((ret = myst_tcall(SYS_sched_getaffinity, params)));

<<<<<<< HEAD
#ifdef UNIPROCESSOR

    /* clear all but the first CPU */
    {
        const size_t max_cpu_count = cpusetsize * 8;

        for (int cpu = 1; cpu < (int)max_cpu_count; cpu++)
            CPU_CLR(cpu, mask);
    }

#endif /* UNIPROCESSOR */

=======
>>>>>>> 14266fcb
done:
    return ret;
}

struct getcpu_cache;

long myst_syscall_getcpu(
    unsigned* cpu,
    unsigned* node,
    struct getcpu_cache* tcache)
{
    long ret = 0;

    long params[6] = {(long)cpu, (long)node, (long)tcache};
    ECHECK((ret = myst_tcall(SYS_getcpu, params)));

<<<<<<< HEAD
#ifdef UNIPROCESSOR

    if (cpu)
        *cpu = 0;

    if (node)
        *node = 0;

#endif /* UNIPROCESSOR */

=======
>>>>>>> 14266fcb
done:
    return ret;
}

long myst_syscall_mbind(
    void* addr,
    unsigned long len,
    int mode,
    const unsigned long* nodemask,
    unsigned long maxnode,
    unsigned flags)
{
    long ret = 0;

    /* ATTN: stub implementation */

    (void)addr;
    (void)len;
    (void)mode;
    (void)nodemask;
    (void)maxnode;
    (void)flags;

    return ret;
}

long myst_syscall_ret(long ret)
{
    if (ret < 0)
    {
        errno = (int)-ret;
        ret = -1;
    }

    return ret;
}

static const char* _fcntl_cmdstr(int cmd)
{
    switch (cmd)
    {
        case F_DUPFD:
            return "F_DUPFD";
        case F_SETFD:
            return "F_SETFD";
        case F_GETFD:
            return "F_GETFD";
        case F_SETFL:
            return "F_SETFL";
        case F_GETFL:
            return "F_GETFL";
        case F_SETOWN:
            return "F_SETOWN";
        case F_GETOWN:
            return "F_GETOWN";
        case F_SETSIG:
            return "F_SETSIG";
        case F_GETSIG:
            return "F_GETSIG";
        case F_SETLK:
            return "F_SETLK";
        case F_GETLK:
            return "F_GETLK";
        case F_SETLKW:
            return "F_SETLKW";
        case F_SETOWN_EX:
            return "F_SETOWN_EX";
        case F_GETOWN_EX:
            return "F_GETOWN_EX";
        case F_GETOWNER_UIDS:
            return "F_GETOWNER_UIDS";
        default:
            return "unknown";
    }
}

#define FUTEX_WAIT 0
#define FUTEX_WAKE 1
#define FUTEX_FD 2
#define FUTEX_REQUEUE 3
#define FUTEX_CMP_REQUEUE 4
#define FUTEX_WAKE_OP 5
#define FUTEX_LOCK_PI 6
#define FUTEX_UNLOCK_PI 7
#define FUTEX_TRYLOCK_PI 8
#define FUTEX_WAIT_BITSET 9
#define FUTEX_PRIVATE 128
#define FUTEX_CLOCK_REALTIME 256

static const char* _futex_op_str(int op)
{
    switch (op & ~FUTEX_PRIVATE)
    {
        case FUTEX_WAIT:
            return "FUTEX_WAIT";
        case FUTEX_WAKE:
            return "FUTEX_WAKE";
        case FUTEX_FD:
            return "FUTEX_FD";
        case FUTEX_REQUEUE:
            return "FUTEX_REQUEUE";
        case FUTEX_CMP_REQUEUE:
            return "FUTEX_CMP_REQUEUE";
        case FUTEX_WAKE_OP:
            return "FUTEX_WAKE_OP";
        case FUTEX_LOCK_PI:
            return "FUTEX_LOCK_PI";
        case FUTEX_UNLOCK_PI:
            return "FUTEX_UNLOCK_PI";
        case FUTEX_TRYLOCK_PI:
            return "FUTEX_TRYLOCK_PI";
        case FUTEX_WAIT_BITSET:
            return "FUTEX_WAIT_BITSET";
        default:
            return "UNKNOWN";
    }
}

void myst_dump_ramfs(void)
{
    myst_strarr_t paths = MYST_STRARR_INITIALIZER;

    if (myst_lsr("/", &paths, true) != 0)
        myst_panic("unexpected");

    for (size_t i = 0; i < paths.size; i++)
    {
        printf("%s\n", paths.data[i]);
    }

    myst_strarr_release(&paths);
}

int myst_export_ramfs(void)
{
    int ret = -1;
    myst_strarr_t paths = MYST_STRARR_INITIALIZER;
    void* data = NULL;
    size_t size = 0;

    if (myst_lsr("/", &paths, false) != 0)
        goto done;

    for (size_t i = 0; i < paths.size; i++)
    {
        const char* path = paths.data[i];

        /* Skip over entries in the /proc file system */
        if (strncmp(path, "/proc", 5) == 0)
            continue;

        if (myst_load_file(path, &data, &size) != 0)
        {
            myst_eprintf("Warning! failed to load %s from ramfs\n", path);
            continue;
        }

        if (myst_tcall_export_file(path, data, size) != 0)
        {
            myst_eprintf("Warning! failed to export %s from ramfs\n", path);
            continue;
        }

        free(data);
        data = NULL;
        size = 0;
    }

    ret = 0;

done:
    myst_strarr_release(&paths);

    if (data)
        free(data);

    return ret;
}

#define BREAK(RET)           \
    do                       \
    {                        \
        syscall_ret = (RET); \
        goto done;           \
    } while (0)

typedef struct syscall_args
{
    long n;
    long* params;
    myst_kstack_t* kstack;
} syscall_args_t;

/* ATTN: optimize _syscall() stack usage later */
#pragma GCC diagnostic push
#pragma GCC diagnostic ignored "-Wstack-usage="
static long _syscall(void* args_)
{
    syscall_args_t* args = (syscall_args_t*)args_;
    long n = args->n;
    long* params = args->params;
    long syscall_ret = 0;
    long x1 = params[0];
    long x2 = params[1];
    long x3 = params[2];
    long x4 = params[3];
    long x5 = params[4];
    long x6 = params[5];
    static bool _set_thread_area_called;
    myst_td_t* target_td = NULL;
    myst_td_t* crt_td = NULL;
    myst_thread_t* thread = NULL;

    myst_times_enter_kernel();

    /* resolve the target-thread-descriptor and the crt-thread-descriptor */
    if (_set_thread_area_called)
    {
        /* ---------- running C-runtime thread descriptor ---------- */

        /* get crt_td */
        crt_td = myst_get_fsbase();
        myst_assume(myst_valid_td(crt_td));

        /* get thread */
        myst_assume(myst_tcall_get_tsd((uint64_t*)&thread) == 0);
        myst_assume(myst_valid_thread(thread));

        /* get target_td */
        target_td = thread->target_td;
        myst_assume(myst_valid_td(target_td));

        /* the syscall on the target thread descriptor */
        myst_set_fsbase(target_td);
    }
    else
    {
        /* ---------- running target thread descriptor ---------- */

        /* get target_td */
        target_td = myst_get_fsbase();
        myst_assume(myst_valid_td(target_td));

        /* get thread */
        myst_assume(myst_tcall_get_tsd((uint64_t*)&thread) == 0);
        myst_assume(myst_valid_thread(thread));

        /* crt_td is null */
    }

    // Process signals pending for this thread, if there is any.
    myst_signal_process(thread);

    /* ---------- running target thread descriptor ---------- */

    myst_assume(target_td != NULL);
    myst_assume(thread != NULL);

    switch (n)
    {
#ifdef MYST_ENABLE_GCOV
        case SYS_myst_gcov_init:
        {
            libc_t* libc = (libc_t*)x1;
            FILE* stream = (FILE*)x2;

            _strace(n, "libc=%p stream=%p", libc, stream);

            if (gcov_init_libc(libc, stream) != 0)
                myst_panic("gcov_init_libc() failed");

            BREAK(_return(n, 0));
        }
#endif
        case SYS_myst_trace:
        {
            const char* msg = (const char*)x1;

            _strace(n, "msg=%s", msg);

            BREAK(_return(n, 0));
        }
        case SYS_myst_trace_ptr:
        {
            printf(
                "trace: %s: %lx %ld\n",
                (const char*)params[0],
                params[1],
                params[1]);
            BREAK(_return(n, 0));
        }
        case SYS_myst_dump_stack:
        {
            const void* stack = (void*)x1;

            _strace(n, NULL);

            myst_dump_stack((void*)stack);
            BREAK(_return(n, 0));
        }
        case SYS_myst_dump_ehdr:
        {
            myst_dump_ehdr((void*)params[0]);
            BREAK(_return(n, 0));
        }
        case SYS_myst_dump_argv:
        {
            int argc = (int)x1;
            const char** argv = (const char**)x2;

            printf("=== SYS_myst_dump_argv\n");

            printf("argc=%d\n", argc);
            printf("argv=%p\n", argv);

            for (int i = 0; i < argc; i++)
            {
                printf("argv[%d]=%s\n", i, argv[i]);
            }

            printf("argv[argc]=%p\n", argv[argc]);

            BREAK(_return(n, 0));
        }
        case SYS_myst_add_symbol_file:
        {
            const char* path = (const char*)x1;
            const void* text = (const void*)x2;
            size_t text_size = (size_t)x3;
            long ret;

            _strace(
                n,
                "path=\"%s\" text=%p text_size=%zu\n",
                path,
                text,
                text_size);

            ret = myst_syscall_add_symbol_file(path, text, text_size);

            BREAK(_return(n, ret));
        }
        case SYS_myst_load_symbols:
        {
            _strace(n, NULL);

            BREAK(_return(n, myst_syscall_load_symbols()));
        }
        case SYS_myst_unload_symbols:
        {
            _strace(n, NULL);

            BREAK(_return(n, myst_syscall_unload_symbols()));
        }
        case SYS_myst_gen_creds:
        {
            _strace(n, NULL);
            BREAK(_forward_syscall(MYST_TCALL_GEN_CREDS, params));
        }
        case SYS_myst_free_creds:
        {
            _strace(n, NULL);
            BREAK(_forward_syscall(MYST_TCALL_FREE_CREDS, params));
        }
        case SYS_myst_gen_creds_ex:
        {
            _strace(n, NULL);
            BREAK(_forward_syscall(MYST_TCALL_GEN_CREDS_EX, params));
        }
        case SYS_myst_verify_cert:
        {
            _strace(n, NULL);
            BREAK(_forward_syscall(MYST_TCALL_VERIFY_CERT, params));
        }
        case SYS_myst_max_threads:
        {
            _strace(n, NULL);
            BREAK(_return(n, __myst_kernel_args.max_threads));
        }
        case SYS_myst_poll_wake:
        {
            _strace(n, NULL);
            BREAK(_return(n, myst_tcall_poll_wake()));
        }
        case SYS_read:
        {
            int fd = (int)x1;
            void* buf = (void*)x2;
            size_t count = (size_t)x3;

            _strace(n, "fd=%d buf=%p count=%zu", fd, buf, count);

            BREAK(_return(n, myst_syscall_read(fd, buf, count)));
        }
        case SYS_write:
        {
            int fd = (int)x1;
            const void* buf = (const void*)x2;
            size_t count = (size_t)x3;

            _strace(n, "fd=%d buf=%p count=%zu", fd, buf, count);

            BREAK(_return(n, myst_syscall_write(fd, buf, count)));
        }
        case SYS_pread64:
        {
            int fd = (int)x1;
            void* buf = (void*)x2;
            size_t count = (size_t)x3;
            off_t offset = (off_t)x4;

            _strace(
                n, "fd=%d buf=%p count=%zu offset=%ld", fd, buf, count, offset);

            BREAK(_return(n, myst_syscall_pread(fd, buf, count, offset)));
        }
        case SYS_pwrite64:
        {
            int fd = (int)x1;
            void* buf = (void*)x2;
            size_t count = (size_t)x3;
            off_t offset = (off_t)x4;

            _strace(
                n, "fd=%d buf=%p count=%zu offset=%ld", fd, buf, count, offset);

            BREAK(_return(n, myst_syscall_pwrite(fd, buf, count, offset)));
        }
        case SYS_open:
        {
            const char* path = (const char*)x1;
            int flags = (int)x2;
            mode_t mode = (mode_t)x3;
            long ret;

            _strace(n, "path=\"%s\" flags=0%o mode=0%o", path, flags, mode);

            ret = myst_syscall_open(path, flags, mode);

            BREAK(_return(n, ret));
        }
        case SYS_close:
        {
            int fd = (int)x1;

            _strace(n, "fd=%d", fd);

            BREAK(_return(n, myst_syscall_close(fd)));
        }
        case SYS_stat:
        {
            const char* pathname = (const char*)x1;
            struct stat* statbuf = (struct stat*)x2;

            _strace(n, "pathname=\"%s\" statbuf=%p", pathname, statbuf);

            BREAK(_return(n, myst_syscall_stat(pathname, statbuf)));
        }
        case SYS_fstat:
        {
            int fd = (int)x1;
            void* statbuf = (void*)x2;

            _strace(n, "fd=%d statbuf=%p", fd, statbuf);

            BREAK(_return(n, myst_syscall_fstat(fd, statbuf)));
        }
        case SYS_lstat:
        {
            /* ATTN: remove this! */
            const char* pathname = (const char*)x1;
            struct stat* statbuf = (struct stat*)x2;

            _strace(n, "pathname=\"%s\" statbuf=%p", pathname, statbuf);

            BREAK(_return(n, myst_syscall_lstat(pathname, statbuf)));
        }
        case SYS_poll:
        {
            struct pollfd* fds = (struct pollfd*)x1;
            nfds_t nfds = (nfds_t)x2;
            int timeout = (int)x3;
            long ret;

            _strace(n, "fds=%p nfds=%ld timeout=%d", fds, nfds, timeout);

            ret = myst_syscall_poll(fds, nfds, timeout);
            BREAK(_return(n, ret));
        }
        case SYS_lseek:
        {
            int fd = (int)x1;
            off_t offset = (off_t)x2;
            int whence = (int)x3;

            _strace(n, "fd=%d offset=%ld whence=%d", fd, offset, whence);

            BREAK(_return(n, myst_syscall_lseek(fd, offset, whence)));
        }
        case SYS_mmap:
        {
            void* addr = (void*)x1;
            size_t length = (size_t)x2;
            int prot = (int)x3;
            int flags = (int)x4;
            int fd = (int)x5;
            off_t offset = (off_t)x6;
            void* ptr;
            long ret = 0;

            _strace(
                n,
                "addr=%lx length=%zu(%lx) prot=%d flags=%d fd=%d offset=%lu",
                (long)addr,
                length,
                length,
                prot,
                flags,
                fd,
                offset);

            ptr = myst_mmap(addr, length, prot, flags, fd, offset);

            if (ptr == MAP_FAILED || !ptr)
            {
                ret = -ENOMEM;
            }
            else
            {
                pid_t pid = myst_getpid();

                if (myst_register_process_mapping(pid, ptr, length) != 0)
                    myst_panic("failed to register process mapping");

                ret = (long)ptr;
            }

            BREAK(_return(n, ret));
        }
        case SYS_mprotect:
        {
            const void* addr = (void*)x1;
            const size_t length = (size_t)x2;
            const int prot = (int)x3;

            _strace(
                n,
                "addr=%lx length=%zu(%lx) prot=%d",
                (long)addr,
                length,
                length,
                prot);

            BREAK(_return(n, (long)myst_mprotect(addr, length, prot)));
        }
        case SYS_munmap:
        {
            void* addr = (void*)x1;
            size_t length = (size_t)x2;

            _strace(n, "addr=%lx length=%zu(%lx)", (long)addr, length, length);

            // if the ummapped region overlaps the CRT thread descriptor, then
            // postpone the unmap because unmapping now would invalidate the
            // stack canary and would raise __stack_chk_fail(); this occurs
            // when munmap() is called from __unmapself()
            if (crt_td && addr && length)
            {
                const uint8_t* p = (const uint8_t*)crt_td;
                const uint8_t* pend = p + sizeof(myst_td_t);
                const uint8_t* q = (const uint8_t*)addr;
                const uint8_t* qend = q + length;

                if ((p >= q && p < qend) || (pend >= q && pend < qend))
                {
                    myst_thread_t* thread = myst_thread_self();

                    /* unmap this later when the thread exits */
                    if (thread)
                    {
                        thread->unmapself_addr = addr;
                        thread->unmapself_length = length;
                    }

                    BREAK(_return(n, 0));
                }
            }

            BREAK(_return(n, (long)myst_munmap(addr, length)));
        }
        case SYS_brk:
        {
            void* addr = (void*)x1;

            _strace(n, "addr=%lx", (long)addr);

            BREAK(_return(n, myst_syscall_brk(addr)));
        }
        case SYS_rt_sigaction:
        {
            int signum = (int)x1;
            const posix_sigaction_t* act = (const posix_sigaction_t*)x2;
            posix_sigaction_t* oldact = (posix_sigaction_t*)x3;

            _strace(n, "signum=%d act=%p oldact=%p", signum, act, oldact);

            long ret = myst_signal_sigaction(signum, act, oldact);
            BREAK(_return(n, ret));
        }
        case SYS_rt_sigprocmask:
        {
            int how = (int)x1;
            const sigset_t* set = (sigset_t*)x2;
            sigset_t* oldset = (sigset_t*)x3;

            _strace(n, "how=%d set=%p oldset=%p", how, set, oldset);

            long ret = myst_signal_sigprocmask(how, set, oldset);
            BREAK(_return(n, ret));
        }
        case SYS_rt_sigreturn:
            break;
        case SYS_ioctl:
        {
            int fd = (int)x1;
            unsigned long request = (unsigned long)x2;
            long arg = (long)x3;
            int iarg = -1;

            if (request == FIONBIO && arg)
                iarg = *(int*)arg;

            _strace(
                n,
                "fd=%d request=0x%lx arg=%lx iarg=%d",
                fd,
                request,
                arg,
                iarg);

            BREAK(_return(n, myst_syscall_ioctl(fd, request, arg)));
        }
        case SYS_readv:
        {
            int fd = (int)x1;
            const struct iovec* iov = (const struct iovec*)x2;
            int iovcnt = (int)x3;

            _strace(n, "fd=%d iov=%p iovcnt=%d", fd, iov, iovcnt);

            BREAK(_return(n, myst_syscall_readv(fd, iov, iovcnt)));
        }
        case SYS_writev:
        {
            int fd = (int)x1;
            const struct iovec* iov = (const struct iovec*)x2;
            int iovcnt = (int)x3;

            _strace(n, "fd=%d iov=%p iovcnt=%d", fd, iov, iovcnt);

            BREAK(_return(n, myst_syscall_writev(fd, iov, iovcnt)));
        }
        case SYS_access:
        {
            const char* pathname = (const char*)x1;
            int mode = (int)x2;

            _strace(n, "pathname=\"%s\" mode=%d", pathname, mode);

            BREAK(_return(n, myst_syscall_access(pathname, mode)));
        }
        case SYS_pipe:
        {
            int* pipefd = (int*)x1;

            _strace(n, "pipefd=%p flags=%0o", pipefd, 0);

            BREAK(_return(n, myst_syscall_pipe2(pipefd, 0)));
        }
        case SYS_select:
        {
            int nfds = (int)x1;
            fd_set* rfds = (fd_set*)x2;
            fd_set* wfds = (fd_set*)x3;
            fd_set* efds = (fd_set*)x4;
            struct timeval* timeout = (struct timeval*)x5;
            long ret;

            _strace(
                n,
                "nfds=%d rfds=%p wfds=%p xfds=%p timeout=%p",
                nfds,
                rfds,
                wfds,
                efds,
                timeout);

            ret = myst_syscall_select(nfds, rfds, wfds, efds, timeout);
            BREAK(_return(n, ret));
        }
        case SYS_sched_yield:
        {
            _strace(n, NULL);

            BREAK(_return(n, myst_syscall_sched_yield()));
        }
        case SYS_mremap:
        {
            void* old_address = (void*)x1;
            size_t old_size = (size_t)x2;
            size_t new_size = (size_t)x3;
            int flags = (int)x4;
            void* new_address = (void*)x5;
            long ret;

            _strace(
                n,
                "old_address=%p "
                "old_size=%zu "
                "new_size=%zu "
                "flags=%d "
                "new_address=%p ",
                old_address,
                old_size,
                new_size,
                flags,
                new_address);

            ret = (long)myst_mremap(
                old_address, old_size, new_size, flags, new_address);

            BREAK(_return(n, ret));
        }
        case SYS_msync:
        {
            void* addr = (void*)x1;
            size_t length = (size_t)x2;
            int flags = (int)x3;

            _strace(n, "addr=%p length=%zu flags=%d ", addr, length, flags);

            BREAK(_return(n, myst_msync(addr, length, flags)));
        }
        case SYS_mincore:
            /* ATTN: hook up implementation */
            break;
        case SYS_madvise:
        {
            void* addr = (void*)x1;
            size_t length = (size_t)x2;
            int advice = (int)x3;

            _strace(n, "addr=%p length=%zu advice=%d", addr, length, advice);

            BREAK(_return(n, 0));
        }
        case SYS_shmget:
            break;
        case SYS_shmat:
            break;
        case SYS_shmctl:
            break;
        case SYS_dup:
        {
            int oldfd = (int)x1;
            long ret;

            _strace(n, "oldfd=%d", oldfd);

            ret = myst_syscall_dup(oldfd);
            BREAK(_return(n, ret));
        }
        case SYS_dup2:
        {
            int oldfd = (int)x1;
            int newfd = (int)x2;
            long ret;

            _strace(n, "oldfd=%d newfd=%d", oldfd, newfd);

            ret = myst_syscall_dup2(oldfd, newfd);
            BREAK(_return(n, ret));
        }
        case SYS_dup3:
        {
            int oldfd = (int)x1;
            int newfd = (int)x2;
            int flags = (int)x3;
            long ret;

            _strace(n, "oldfd=%d newfd=%d flags=%o", oldfd, newfd, flags);

            ret = myst_syscall_dup3(oldfd, newfd, flags);
            BREAK(_return(n, ret));
        }
        case SYS_pause:
            break;
        case SYS_nanosleep:
        {
            const struct timespec* req = (const struct timespec*)x1;
            struct timespec* rem = (struct timespec*)x2;

            _strace(n, "req=%p rem=%p", req, rem);

            BREAK(_return(n, myst_syscall_nanosleep(req, rem)));
        }
        case SYS_myst_run_itimer:
        {
            _strace(n, NULL);
            BREAK(_return(n, myst_syscall_run_itimer()));
        }
        case SYS_myst_start_shell:
        {
#if !defined(MYST_RELEASE)
            _strace(n, NULL);
            myst_start_shell("\nMystikos shell (syscall)\n");
#endif
            BREAK(_return(n, 0));
        }
        case SYS_getitimer:
        {
            int which = (int)x1;
            struct itimerval* curr_value = (void*)x2;

            _strace(n, "which=%d curr_value=%p", which, curr_value);

            BREAK(_return(n, myst_syscall_getitimer(which, curr_value)));
        }
        case SYS_alarm:
            break;
        case SYS_setitimer:
        {
            int which = (int)x1;
            const struct itimerval* new_value = (void*)x2;
            struct itimerval* old_value = (void*)x3;

            _strace(
                n,
                "which=%d new_value=%p old_value=%p",
                which,
                new_value,
                old_value);

            BREAK(_return(
                n, myst_syscall_setitimer(which, new_value, old_value)));
        }
        case SYS_getpid:
        {
            _strace(n, NULL);
            BREAK(_return(n, myst_getpid()));
        }
        case SYS_clone:
        {
            /* unsupported: using SYS_myst_clone instead */
            break;
        }
        case SYS_myst_clone:
        {
            long* args = (long*)x1;
            int (*fn)(void*) = (void*)args[0];
            void* child_stack = (void*)args[1];
            int flags = (int)args[2];
            void* arg = (void*)args[3];
            pid_t* ptid = (pid_t*)args[4];
            void* newtls = (void*)args[5];
            pid_t* ctid = (void*)args[6];

            _strace(
                n,
                "fn=%p "
                "child_stack=%p "
                "flags=%x "
                "arg=%p "
                "ptid=%p "
                "newtls=%p "
                "ctid=%p",
                fn,
                child_stack,
                flags,
                arg,
                ptid,
                newtls,
                ctid);

            long ret = myst_syscall_clone(
                fn, child_stack, flags, arg, ptid, newtls, ctid);

            if ((flags & CLONE_VFORK))
            {
                // ATTN: give the thread a little time to start to avoid a
                // syncyhronization error. This suppresses a failure in the
                // popen test. This should be investigated later.
                myst_sleep_msec(5);
            }

            BREAK(_return(n, ret));
        }
        case SYS_fork:
            break;
        case SYS_vfork:
            break;
        case SYS_execve:
        {
            const char* filename = (const char*)x1;
            char** argv = (char**)x2;
            char** envp = (char**)x3;

            _strace(n, "filename=%s argv=%p envp=%p", filename, argv, envp);

            long ret = myst_syscall_execve(filename, argv, envp);
            BREAK(_return(n, ret));
        }
        case SYS_exit:
        {
            const int status = (int)x1;
            myst_thread_t* thread = myst_thread_self();

            _strace(n, "status=%d", status);

            if (!thread || thread->magic != MYST_THREAD_MAGIC)
                myst_panic("unexpected");

            thread->exit_status = status;

            /* the kstack is freed after the long-jump below */
            thread->kstack = args->kstack;

            if (thread == __myst_main_thread)
            {
                // execute fini functions with the CRT fsbase since only
                // gcov uses them and gcov calls into CRT.
                myst_set_fsbase(crt_td);
                myst_call_fini_functions();
                myst_set_fsbase(target_td);

                if (__options.export_ramfs)
                    myst_export_ramfs();
            }

            myst_longjmp(&thread->jmpbuf, 1);

            /* unreachable */
            break;
        }
        case SYS_wait4:
        {
            pid_t pid = (pid_t)x1;
            int* wstatus = (int*)x2;
            int options = (int)x3;
            struct rusage* rusage = (struct rusage*)x4;
            long ret;

            ret = myst_syscall_wait4(pid, wstatus, options, rusage);
            BREAK(_return(n, ret));
        }
        case SYS_kill:
        {
            int pid = (int)x1;
            int sig = (int)x2;

            _strace(n, "pid=%d sig=%d", pid, sig);

            long ret = myst_syscall_kill(pid, sig);
            BREAK(_return(n, ret));
        }
        case SYS_uname:
        {
            struct utsname* buf = (struct utsname*)x1;

            BREAK(_return(n, myst_syscall_uname(buf)));
        }
        case SYS_semget:
            break;
        case SYS_semop:
            break;
        case SYS_semctl:
            break;
        case SYS_shmdt:
            break;
        case SYS_msgget:
            break;
        case SYS_msgsnd:
            break;
        case SYS_msgrcv:
            break;
        case SYS_msgctl:
            break;
        case SYS_fcntl:
        {
            int fd = (int)x1;
            int cmd = (int)x2;
            long arg = (long)x3;
            long ret;

            const char* cmdstr = _fcntl_cmdstr(cmd);
            _strace(n, "fd=%d cmd=%d(%s) arg=0%lo", fd, cmd, cmdstr, arg);

            ret = myst_syscall_fcntl(fd, cmd, arg);
            BREAK(_return(n, ret));
        }
        case SYS_flock:
        {
            int fd = (int)x1;
            int cmd = (int)x2;

            _strace(n, "fd=%d cmd=%d", fd, cmd);

            BREAK(_return(n, 0));
        }
        case SYS_fsync:
        {
            int fd = (int)x1;

            _strace(n, "fd=%d", fd);

            BREAK(_return(n, myst_syscall_fsync(fd)));
        }
        case SYS_fdatasync:
            break;
        case SYS_truncate:
        {
            const char* path = (const char*)x1;
            off_t length = (off_t)x2;

            _strace(n, "path=\"%s\" length=%ld", path, length);

            BREAK(_return(n, myst_syscall_truncate(path, length)));
        }
        case SYS_ftruncate:
        {
            int fd = (int)x1;
            off_t length = (off_t)x2;

            _strace(n, "fd=%d length=%ld", fd, length);

            BREAK(_return(n, myst_syscall_ftruncate(fd, length)));
        }
        case SYS_getdents:
            break;
        case SYS_getcwd:
        {
            char* buf = (char*)x1;
            size_t size = (size_t)x2;

            _strace(n, "buf=%p size=%zu", buf, size);

            BREAK(_return(n, myst_syscall_getcwd(buf, size)));
        }
        case SYS_chdir:
        {
            const char* path = (const char*)x1;

            _strace(n, "path=\"%s\"", path);

            BREAK(_return(n, myst_syscall_chdir(path)));
        }
        case SYS_fchdir:
            break;
        case SYS_rename:
        {
            const char* oldpath = (const char*)x1;
            const char* newpath = (const char*)x2;

            _strace(n, "oldpath=\"%s\" newpath=\"%s\"", oldpath, newpath);

            BREAK(_return(n, myst_syscall_rename(oldpath, newpath)));
        }
        case SYS_mkdir:
        {
            const char* pathname = (const char*)x1;
            mode_t mode = (mode_t)x2;

            _strace(n, "pathname=\"%s\" mode=0%o", pathname, mode);

            BREAK(_return(n, myst_syscall_mkdir(pathname, mode)));
        }
        case SYS_rmdir:
        {
            const char* pathname = (const char*)x1;

            _strace(n, "pathname=\"%s\"", pathname);

            BREAK(_return(n, myst_syscall_rmdir(pathname)));
        }
        case SYS_creat:
        {
            const char* pathname = (const char*)x1;
            mode_t mode = (mode_t)x2;

            _strace(n, "pathname=\"%s\" mode=%x", pathname, mode);

            BREAK(_return(n, myst_syscall_creat(pathname, mode)));
        }
        case SYS_link:
        {
            const char* oldpath = (const char*)x1;
            const char* newpath = (const char*)x2;

            _strace(n, "oldpath=\"%s\" newpath=\"%s\"", oldpath, newpath);

            BREAK(_return(n, myst_syscall_link(oldpath, newpath)));
        }
        case SYS_unlink:
        {
            const char* pathname = (const char*)x1;

            _strace(n, "pathname=\"%s\"", pathname);

            BREAK(_return(n, myst_syscall_unlink(pathname)));
        }
        case SYS_symlink:
        {
            const char* target = (const char*)x1;
            const char* linkpath = (const char*)x2;

            _strace(n, "target=\"%s\" linkpath=\"%s\"", target, linkpath);

            BREAK(_return(n, myst_syscall_symlink(target, linkpath)));
        }
        case SYS_readlink:
        {
            const char* pathname = (const char*)x1;
            char* buf = (char*)x2;
            size_t bufsiz = (size_t)x3;

            _strace(
                n, "pathname=\"%s\" buf=%p bufsiz=%zu", pathname, buf, bufsiz);

            BREAK(_return(n, myst_syscall_readlink(pathname, buf, bufsiz)));
        }
        case SYS_chmod:
        {
            const char* pathname = (const char*)x1;
            mode_t mode = (mode_t)x2;

            _strace(n, "pathname=\"%s\" mode=%o", pathname, mode);

            BREAK(_return(n, myst_syscall_chmod(pathname, mode)));
        }
        case SYS_fchmod:
        {
            int fd = (int)x1;
            mode_t mode = (mode_t)x2;

            _strace(n, "fd=%d mode=%o", fd, mode);

            BREAK(_return(n, myst_syscall_fchmod(fd, mode)));
        }
        case SYS_chown:
        {
            const char* pathname = (const char*)x1;
            uid_t owner = (uid_t)x2;
            gid_t group = (gid_t)x3;

            _strace(n, "pathname=%s owner=%u group=%u", pathname, owner, group);

            /* owner is a no-op for now since kernel executes as root */
            BREAK(_return(n, 0));
        }
        case SYS_fchown:
            break;
        case SYS_lchown:
            break;
        case SYS_umask:
        {
            mode_t mask = (mode_t)x1;

            _strace(n, "mask=%o", mask);

            BREAK(_return(n, myst_syscall_umask(mask)));
        }
        case SYS_gettimeofday:
        {
            struct timeval* tv = (struct timeval*)x1;
            struct timezone* tz = (void*)x2;

            _strace(n, "tv=%p tz=%p", tv, tz);

            long ret = myst_syscall_gettimeofday(tv, tz);
            BREAK(_return(n, ret));
        }
        case SYS_getrlimit:
            break;
        case SYS_getrusage:
        {
            int who = (int)x1;
            struct rusage* usage = (struct rusage*)x2;

            _strace(n, "who=%d usage=%p", who, usage);

            long ret = myst_syscall_getrusage(who, usage);
            BREAK(_return(n, ret));
        }
        case SYS_sysinfo:
        {
            struct sysinfo* info = (struct sysinfo*)x1;
            _strace(n, "info=%p", info);
            long ret = myst_syscall_sysinfo(info);
            BREAK(_return(n, ret));
        }
        case SYS_times:
        {
            struct tms* tm = (struct tms*)x1;
            _strace(n, "tm=%p", tm);

            long stime = myst_times_system_time();
            long utime = myst_times_user_time();
            if (tm != NULL)
            {
                tm->tms_utime = utime;
                tm->tms_stime = stime;
                tm->tms_cutime = 0;
                tm->tms_cstime = 0;
            }

            BREAK(_return(n, stime + utime));
        }
        case SYS_ptrace:
            break;
        case SYS_syslog:
        {
            /* Ignore syslog for now */
            BREAK(_return(n, 0));
        }
        case SYS_setpgid:
        {
            gid_t gid = (gid_t)x1;
            long ret = 0;

            _strace(n, "gid=%u", gid);

            /* do not allow the GID to be changed */
            if (gid != MYST_DEFAULT_GID)
                ret = -EPERM;

            BREAK(_return(n, ret));
        }
        case SYS_getpgid:
        {
            _strace(n, NULL);
            BREAK(_return(n, MYST_DEFAULT_GID));
        }
        case SYS_getppid:
        {
            _strace(n, NULL);
            BREAK(_return(n, myst_getppid()));
        }
        case SYS_getpgrp:
            break;
        case SYS_getsid:
        {
            _strace(n, NULL);
            BREAK(_return(n, myst_getsid()));
        }
        case SYS_setsid:
            break;
        case SYS_getgroups:
        {
            size_t size = (size_t)x1;
            gid_t* list = (gid_t*)x2;
            /* return the extra groups on the thread */
            _strace(n, NULL);
            BREAK(_return(n, myst_syscall_getgroups(size, list)));
        }
        case SYS_setgroups:
        {
            int size = (int)x1;
            const gid_t* list = (const gid_t*)x2;

            /* return the extra groups on the thread */
            _strace(n, NULL);
            BREAK(_return(n, myst_syscall_setgroups(size, list)));
        }
        case SYS_getuid:
        {
            /* return the real uid of the thread */
            _strace(n, NULL);
            BREAK(_return(n, myst_syscall_getuid()));
        }
        case SYS_setuid:
        {
            /* Set euid and fsuid to arg1, and if euid is already set to root
             * also set uid and savuid of the thread */
            uid_t uid = (uid_t)x1;
            _strace(n, "uid=%u", uid);

            BREAK(_return(n, myst_syscall_setuid(uid)));
        }
        case SYS_getgid:
        {
            /* return the gid of the thread */
            _strace(n, NULL);
            BREAK(_return(n, myst_syscall_getgid()));
        }
        case SYS_setgid:
        {
            /* set the effective gid (euid) of the thread, unless egid is root
             * in which case set all gids */
            gid_t gid = (gid_t)x1;
            _strace(n, "gid=%u", gid);
            BREAK(_return(n, myst_syscall_setgid(gid)));
        }
        case SYS_geteuid:
        {
            /* return threads effective uid (euid) */
            _strace(n, NULL);
            BREAK(_return(n, myst_syscall_geteuid()));
        }
        case SYS_getegid:
        {
            /* return threads effective gid (egid) */
            _strace(n, NULL);
            BREAK(_return(n, myst_syscall_getegid()));
        }
        case SYS_setreuid:
        {
            /* set the real and effective uid of the thread */
            uid_t ruid = (uid_t)x1;
            uid_t euid = (uid_t)x2;
            _strace(n, "Changing IDs to ruid=%u, euid=%u", ruid, euid);
            BREAK(_return(n, myst_syscall_setreuid(ruid, euid)));
        }
        case SYS_setregid:
        {
            /* set the real and effective uid of the thread */
            gid_t rgid = (gid_t)x1;
            gid_t egid = (gid_t)x2;
            _strace(n, "Changing setting to rgid=%u, egid=%u", rgid, egid);
            BREAK(_return(n, myst_syscall_setregid(rgid, egid)));
        }
        case SYS_setresuid:
        {
            /* set the real and effective uid of the thread */
            uid_t ruid = (uid_t)x1;
            uid_t euid = (uid_t)x2;
            uid_t savuid = (uid_t)x3;
            _strace(
                n,
                "Changing setting to ruid=%u, euid=%u, savuid=%u",
                ruid,
                euid,
                savuid);
            BREAK(_return(n, myst_syscall_setresuid(ruid, euid, savuid)));
        }
        case SYS_getresuid:
        {
            uid_t* ruid = (uid_t*)x1;
            uid_t* euid = (uid_t*)x2;
            uid_t* savuid = (uid_t*)x3;
            _strace(n, NULL);
            BREAK(_return(n, myst_syscall_getresuid(ruid, euid, savuid)));
        }
        case SYS_setresgid:
        {
            /* set the real and effective uid of the thread */
            gid_t rgid = (gid_t)x1;
            gid_t egid = (gid_t)x2;
            gid_t savgid = (gid_t)x3;
            _strace(
                n,
                "Changing setting to rgid=%u, egid=%u, savgid=%u",
                rgid,
                egid,
                savgid);
            BREAK(_return(n, myst_syscall_setresgid(rgid, egid, savgid)));
        }
        case SYS_getresgid:
        {
            gid_t* rgid = (gid_t*)x1;
            gid_t* egid = (gid_t*)x2;
            gid_t* savgid = (gid_t*)x3;
            _strace(n, NULL);
            BREAK(_return(n, myst_syscall_getresgid(rgid, egid, savgid)));
        }
        case SYS_setfsuid:
        {
            uid_t fsuid = (uid_t)x1;
            _strace(n, "fsuid=%u", fsuid);
            BREAK(_return(n, myst_syscall_setfsuid(fsuid)));
        }
        case SYS_setfsgid:
        {
            gid_t fsgid = (gid_t)x1;
            _strace(n, "fsgid=%u", fsgid);
            BREAK(_return(n, myst_syscall_setfsgid(fsgid)));
        }
        case SYS_capget:
            break;
        case SYS_capset:
            break;
        case SYS_rt_sigpending:
        {
            sigset_t* set = (sigset_t*)x1;
            unsigned size = (unsigned)x2;
            BREAK(_return(n, myst_signal_sigpending(set, size)));
        }
        case SYS_rt_sigtimedwait:
            break;
        case SYS_rt_sigqueueinfo:
            break;
        case SYS_rt_sigsuspend:
            break;
        case SYS_sigaltstack:
        {
            /* ATTN: support user space stack for segv handling. */
            BREAK(_return(n, 0));
        }
        case SYS_utime:
            break;
        case SYS_mknod:
        {
            const char* pathname = (const char*)x1;
            mode_t mode = (mode_t)x2;
            dev_t dev = (dev_t)x3;
            long ret = 0;

            _strace(n, "pathname=%s mode=%d dev=%lu", pathname, mode, dev);

            if (S_ISFIFO(mode))
            {
                /* ATTN: create a pipe here! */
            }
            else
            {
                ret = -ENOTSUP;
            }

            BREAK(_return(n, ret));
        }
        case SYS_uselib:
            break;
        case SYS_personality:
            break;
        case SYS_ustat:
            break;
        case SYS_statfs:
        {
            const char* path = (const char*)x1;
            struct statfs* buf = (struct statfs*)x2;

            _strace(n, "path=%s buf=%p", path, buf);

            long ret = myst_syscall_statfs(path, buf);

            BREAK(_return(n, ret));
        }
        case SYS_fstatfs:
        {
            int fd = (int)x1;
            struct statfs* buf = (struct statfs*)x2;

            _strace(n, "fd=%d buf=%p", fd, buf);

            long ret = myst_syscall_fstatfs(fd, buf);

            BREAK(_return(n, ret));
        }
        case SYS_sysfs:
            break;
        case SYS_getpriority:
            break;
        case SYS_setpriority:
            break;
        case SYS_sched_setparam:
        {
            /* ATTN: support setting thread priorities. */
            BREAK(_return(n, 0));
        }
        case SYS_sched_getparam:
        {
            pid_t pid = (pid_t)x1;
            struct sched_param* param = (struct sched_param*)x2;

            _strace(n, "pid=%d param=%p", pid, param);

            // ATTN: Return the priority from SYS_sched_setparam.
            if (param != NULL)
            {
                // Only memset the non reserved part of the structure
                // This is to be defensive against different sizes of this
                // struct in musl and glibc.
                memset(param, 0, sizeof(*param) - 40);
            }
            BREAK(_return(n, 0));
        }
        case SYS_sched_setscheduler:
        {
            // ATTN: support different schedules, FIFO, RR, BATCH, etc.
            // The more control we have on threads inside the kernel, the more
            // schedulers we could support.
            BREAK(_return(n, 0));
        }
        case SYS_sched_getscheduler:
        {
            /* ATTN: return the scheduler installed from sched_setscheduler. */
            BREAK(_return(n, SCHED_OTHER));
        }
        case SYS_sched_get_priority_max:
        {
            /* ATTN: support thread priorities */
            BREAK(_return(n, 0));
        }
        case SYS_sched_get_priority_min:
        {
            /* ATTN: support thread priorities */
            BREAK(_return(n, 0));
        }
        case SYS_sched_rr_get_interval:
            break;
        case SYS_mlock:
        {
            const void* addr = (const void*)x1;
            size_t len = (size_t)x2;
            long ret = 0;

            _strace(n, "addr=%p len=%zu\n", addr, len);

            if (!addr)
                ret = -EINVAL;

            // ATTN: forward the request to target.
            // Some targets, such as sgx, probably just ignore it.

            BREAK(_return(n, ret));
        }
        case SYS_munlock:
            break;
        case SYS_mlockall:
            break;
        case SYS_munlockall:
            break;
        case SYS_vhangup:
            break;
        case SYS_modify_ldt:
            break;
        case SYS_pivot_root:
            break;
        case SYS__sysctl:
            break;
        case SYS_prctl:
        {
            int option = (int)x1;
            long ret = 0;

            _strace(n, "option=%d\n", option);

            if (option == PR_GET_NAME)
            {
                char* arg2 = (char*)x2;
                if (!arg2)
                    BREAK(_return(n, -EINVAL));

                strcpy(arg2, myst_get_thread_name(myst_thread_self()));
            }
            else if (option == PR_SET_NAME)
            {
                char* arg2 = (char*)x2;
                if (!arg2)
                    BREAK(_return(n, -EINVAL));

                ret = myst_set_thread_name(myst_thread_self(), arg2);
            }
            else
            {
                ret = -EINVAL;
            }

            BREAK(_return(n, ret));
        }
        case SYS_arch_prctl:
            break;
        case SYS_adjtimex:
            break;
        case SYS_setrlimit:
            break;
        case SYS_chroot:
            break;
        case SYS_sync:
            break;
        case SYS_acct:
            break;
        case SYS_settimeofday:
            break;
        case SYS_mount:
        {
            const char* source = (const char*)x1;
            const char* target = (const char*)x2;
            const char* filesystemtype = (const char*)x3;
            unsigned long mountflags = (unsigned long)x4;
            void* data = (void*)x5;
            long ret;

            _strace(
                n,
                "source=%s target=%s filesystemtype=%s mountflags=%lu data=%p",
                source,
                target,
                filesystemtype,
                mountflags,
                data);

            ret = myst_syscall_mount(
                source, target, filesystemtype, mountflags, data);

            BREAK(_return(n, ret));
        }
        case SYS_umount2:
        {
            const char* target = (const char*)x1;
            int flags = (int)x2;
            long ret;

            _strace(n, "target=%p flags=%d", target, flags);

            ret = myst_syscall_umount2(target, flags);

            BREAK(_return(n, ret));
        }
        case SYS_swapon:
            break;
        case SYS_swapoff:
            break;
        case SYS_reboot:
            break;
        case SYS_sethostname:
        {
            const char* name = (const char*)x1;
            size_t len = (size_t)x2;

            _strace(n, "name=\"%s\" len=%zu", name, len);

            BREAK(_return(n, myst_syscall_sethostname(name, len)));
        }
        case SYS_setdomainname:
            break;
        case SYS_iopl:
            break;
        case SYS_ioperm:
            break;
        case SYS_create_module:
            break;
        case SYS_init_module:
            break;
        case SYS_delete_module:
            break;
        case SYS_get_kernel_syms:
            break;
        case SYS_query_module:
            break;
        case SYS_quotactl:
            break;
        case SYS_nfsservctl:
            break;
        case SYS_getpmsg:
            break;
        case SYS_putpmsg:
            break;
        case SYS_afs_syscall:
            break;
        case SYS_tuxcall:
            break;
        case SYS_security:
            break;
        case SYS_gettid:
        {
            _strace(n, NULL);
            BREAK(_return(n, myst_gettid()));
        }
        case SYS_readahead:
            break;
        case SYS_setxattr:
            break;
        case SYS_lsetxattr:
            break;
        case SYS_fsetxattr:
            break;
        case SYS_getxattr:
            break;
        case SYS_lgetxattr:
            break;
        case SYS_fgetxattr:
            break;
        case SYS_listxattr:
            break;
        case SYS_llistxattr:
            break;
        case SYS_flistxattr:
            break;
        case SYS_removexattr:
            break;
        case SYS_lremovexattr:
            break;
        case SYS_fremovexattr:
            break;
        case SYS_tkill:
        {
            int tid = (int)x1;
            int sig = (int)x2;

            _strace(n, "tid=%d sig=%d", tid, sig);

            myst_thread_t* thread = myst_thread_self();
            int tgid = thread->pid;

            long ret = myst_syscall_tgkill(tgid, tid, sig);
            BREAK(_return(n, ret));
        }
        case SYS_time:
        {
            time_t* tloc = (time_t*)x1;

            _strace(n, "tloc=%p", tloc);
            long ret = myst_syscall_time(tloc);
            BREAK(_return(n, ret));
        }
        case SYS_futex:
        {
            int* uaddr = (int*)x1;
            int futex_op = (int)x2;
            int val = (int)x3;
            long arg = (long)x4;
            int* uaddr2 = (int*)x5;
            int val3 = (int)val3;

            _strace(
                n,
                "uaddr=0x%lx(%d) futex_op=%u(%s) val=%d",
                (long)uaddr,
                (uaddr ? *uaddr : -1),
                futex_op,
                _futex_op_str(futex_op),
                val);

            BREAK(_return(
                n,
                myst_syscall_futex(uaddr, futex_op, val, arg, uaddr2, val3)));
        }
        case SYS_sched_setaffinity:
        {
            pid_t pid = (pid_t)x1;
            size_t cpusetsize = (pid_t)x2;
            const cpu_set_t* mask = (const cpu_set_t*)x3;
            long ret;

            _strace(
                n, "pid=%d cpusetsize=%zu mask=%p\n", pid, cpusetsize, mask);

            ret = myst_syscall_sched_setaffinity(pid, cpusetsize, mask);
            BREAK(_return(n, ret));
        }
        case SYS_sched_getaffinity:
        {
            pid_t pid = (pid_t)x1;
            size_t cpusetsize = (pid_t)x2;
            cpu_set_t* mask = (cpu_set_t*)x3;
            long ret;

            _strace(
                n, "pid=%d cpusetsize=%zu mask=%p\n", pid, cpusetsize, mask);

            ret = myst_syscall_sched_getaffinity(pid, cpusetsize, mask);
            BREAK(_return(n, ret));
        }
        case SYS_set_thread_area:
        {
            void* tp = (void*)params[0];

            _strace(n, "tp=%p", tp);

            /* ---------- running target thread descriptor ---------- */

#ifdef DISABLE_MULTIPLE_SET_THREAD_AREA_SYSCALLS
            if (_set_thread_area_called)
                myst_panic("SYS_set_thread_area called twice");
#endif

            /* get the C-runtime thread descriptor */
            crt_td = (myst_td_t*)tp;
            assert(myst_valid_td(crt_td));

            /* set the C-runtime thread descriptor for this thread */
            thread->crt_td = crt_td;

            /* propagate the canary from the old thread descriptor */
            crt_td->canary = target_td->canary;

            _set_thread_area_called = true;

            BREAK(_return(n, 0));
        }
        case SYS_io_setup:
            break;
        case SYS_io_destroy:
            break;
        case SYS_io_getevents:
            break;
        case SYS_io_submit:
            break;
        case SYS_io_cancel:
            break;
        case SYS_get_thread_area:
            break;
        case SYS_lookup_dcookie:
            break;
        case SYS_epoll_create:
        {
            int size = (int)x1;

            _strace(n, "size=%d", size);

            if (size <= 0)
                BREAK(_return(n, -EINVAL));

            BREAK(_return(n, myst_syscall_epoll_create1(0)));
        }
        case SYS_epoll_ctl_old:
            break;
        case SYS_epoll_wait_old:
            break;
        case SYS_remap_file_pages:
            break;
        case SYS_getdents64:
        {
            unsigned int fd = (unsigned int)x1;
            struct dirent* dirp = (struct dirent*)x2;
            unsigned int count = (unsigned int)x3;

            _strace(n, "fd=%d dirp=%p count=%u", fd, dirp, count);

            BREAK(_return(n, myst_syscall_getdents64((int)fd, dirp, count)));
        }
        case SYS_set_tid_address:
        {
            int* tidptr = (int*)params[0];

            /* ATTN: unused */

            _strace(n, "tidptr=%p *tidptr=%d", tidptr, tidptr ? *tidptr : -1);

            BREAK(_return(n, myst_getpid()));
        }
        case SYS_restart_syscall:
            break;
        case SYS_semtimedop:
            break;
        case SYS_fadvise64:
        {
            int fd = (int)x1;
            loff_t offset = (loff_t)x2;
            loff_t len = (loff_t)x3;
            int advice = (int)x4;

            _strace(
                n,
                "fd=%d offset=%ld len=%ld advice=%d",
                fd,
                offset,
                len,
                advice);

            /* ATTN: no-op */
            BREAK(_return(n, 0));
        }
        case SYS_timer_create:
            break;
        case SYS_timer_settime:
            break;
        case SYS_timer_gettime:
            break;
        case SYS_timer_getoverrun:
            break;
        case SYS_timer_delete:
            break;
        case SYS_clock_settime:
        {
            clockid_t clk_id = (clockid_t)x1;
            struct timespec* tp = (struct timespec*)x2;

            _strace(n, "clk_id=%u tp=%p", clk_id, tp);

            BREAK(_return(n, myst_syscall_clock_settime(clk_id, tp)));
        }
        case SYS_clock_gettime:
        {
            clockid_t clk_id = (clockid_t)x1;
            struct timespec* tp = (struct timespec*)x2;

            _strace(n, "clk_id=%u tp=%p", clk_id, tp);

            BREAK(_return(n, myst_syscall_clock_gettime(clk_id, tp)));
        }
        case SYS_clock_getres:
        {
            clockid_t clk_id = (clockid_t)x1;
            struct timespec* res = (struct timespec*)x2;

            _strace(n, "clk_id=%u tp=%p", clk_id, res);

            BREAK(_return(n, myst_syscall_clock_getres(clk_id, res)));
        }
        case SYS_clock_nanosleep:
            break;
        case SYS_exit_group:
        {
            int status = (int)x1;
            _strace(n, "status=%d", status);

            myst_kill_thread_group();
            BREAK(_return(n, 0));
        }
        case SYS_epoll_wait:
        {
            int epfd = (int)x1;
            struct epoll_event* events = (struct epoll_event*)x2;
            int maxevents = (int)x3;
            int timeout = (int)x4;
            long ret;

            _strace(
                n,
                "edpf=%d events=%p maxevents=%d timeout=%d",
                epfd,
                events,
                maxevents,
                timeout);

            ret = myst_syscall_epoll_wait(epfd, events, maxevents, timeout);
            BREAK(_return(n, ret));
        }
        case SYS_epoll_ctl:
        {
            int epfd = (int)x1;
            int op = (int)x2;
            int fd = (int)x3;
            struct epoll_event* event = (struct epoll_event*)x4;
            long ret;

            _strace(n, "edpf=%d op=%d fd=%d event=%p", epfd, op, fd, event);

            ret = myst_syscall_epoll_ctl(epfd, op, fd, event);
            BREAK(_return(n, ret));
        }
        case SYS_tgkill:
        {
            int tgid = (int)x1;
            int tid = (int)x2;
            int sig = (int)x3;

            _strace(n, "tgid=%d tid=%d sig=%d", tgid, tid, sig);

            long ret = myst_syscall_tgkill(tgid, tid, sig);
            BREAK(_return(n, ret));
        }
        case SYS_utimes:
            break;
        case SYS_vserver:
            break;
        case SYS_mbind:
        {
            void* addr = (void*)x1;
            unsigned long len = (unsigned long)x2;
            int mode = (int)x3;
            const unsigned long* nodemask = (const unsigned long*)x4;
            unsigned long maxnode = (unsigned long)x5;
            unsigned flags = (unsigned)x6;

            _strace(
                n,
                "addr=%p len=%lu mode=%d nodemask=%p maxnode=%lu flags=%u",
                addr,
                len,
                mode,
                nodemask,
                maxnode,
                flags);

            long ret =
                myst_syscall_mbind(addr, len, mode, nodemask, maxnode, flags);
            BREAK(_return(n, ret));
        }
        case SYS_set_mempolicy:
            break;
        case SYS_get_mempolicy:
            break;
        case SYS_mq_open:
            break;
        case SYS_mq_unlink:
            break;
        case SYS_mq_timedsend:
            break;
        case SYS_mq_timedreceive:
            break;
        case SYS_mq_notify:
            break;
        case SYS_mq_getsetattr:
            break;
        case SYS_kexec_load:
            break;
        case SYS_waitid:
            break;
        case SYS_add_key:
            break;
        case SYS_request_key:
            break;
        case SYS_keyctl:
            break;
        case SYS_ioprio_set:
            break;
        case SYS_ioprio_get:
            break;
        case SYS_inotify_init:
        {
            _strace(n, NULL);

            long ret = myst_syscall_inotify_init1(0);
            BREAK(_return(n, ret));
        }
        case SYS_inotify_add_watch:
        {
            int fd = (int)x1;
            const char* pathname = (const char*)x2;
            uint32_t mask = (uint32_t)x3;

            _strace(n, "fd=%d pathname=%s mask=%x", fd, pathname, mask);

            long ret = myst_syscall_inotify_add_watch(fd, pathname, mask);
            BREAK(_return(n, ret));
            break;
        }
        case SYS_inotify_rm_watch:
        {
            int fd = (int)x1;
            int wd = (int)x2;

            _strace(n, "fd=%d wd=%d", fd, wd);

            long ret = myst_syscall_inotify_rm_watch(fd, wd);
            BREAK(_return(n, ret));
            break;
        }
        case SYS_migrate_pages:
            break;
        case SYS_openat:
        {
            int dirfd = (int)x1;
            const char* path = (const char*)x2;
            int flags = (int)x3;
            mode_t mode = (mode_t)x4;
            long ret;

            _strace(
                n,
                "dirfd=%d path=\"%s\" flags=0%o mode=0%o",
                dirfd,
                path,
                flags,
                mode);

            ret = myst_syscall_openat(dirfd, path, flags, mode);

            BREAK(_return(n, ret));
        }
        case SYS_mkdirat:
            break;
        case SYS_mknodat:
            break;
        case SYS_fchownat:
            break;
        case SYS_futimesat:
        {
            int dirfd = (int)x1;
            const char* pathname = (const char*)x2;
            const struct timeval* times = (const struct timeval*)x3;
            long ret;

            _strace(n, "dirfd=%d pathname=%s times=%p", dirfd, pathname, times);

            ret = myst_syscall_futimesat(dirfd, pathname, times);
            BREAK(_return(n, ret));
        }
        case SYS_newfstatat:
        {
            int dirfd = (int)x1;
            const char* pathname = (const char*)x2;
            struct stat* statbuf = (struct stat*)x3;
            int flags = (int)x4;
            long ret;

            _strace(
                n,
                "dirfd=%d pathname=%s statbuf=%p flags=%d",
                dirfd,
                pathname,
                statbuf,
                flags);

            ret = myst_syscall_fstatat(dirfd, pathname, statbuf, flags);
            BREAK(_return(n, ret));
            break;
        }
        case SYS_unlinkat:
            break;
        case SYS_renameat:
            break;
        case SYS_linkat:
            break;
        case SYS_symlinkat:
            break;
        case SYS_readlinkat:
            break;
        case SYS_fchmodat:
            break;
        case SYS_faccessat:
            break;
        case SYS_pselect6:
            break;
        case SYS_ppoll:
            break;
        case SYS_unshare:
            break;
        case SYS_set_robust_list:
        {
            struct myst_robust_list_head* head = (void*)x1;
            size_t len = (size_t)x2;
            long ret;

            _strace(n, "head=%p len=%zu", head, len);

            ret = myst_syscall_set_robust_list(head, len);
            BREAK(_return(n, ret));
        }
        case SYS_get_robust_list:
        {
            int pid = (int)x1;
            struct myst_robust_list_head** head_ptr = (void*)x2;
            size_t* len_ptr = (size_t*)x3;
            long ret;

            _strace(n, "pid=%d head=%p len=%p", pid, head_ptr, len_ptr);

            ret = myst_syscall_get_robust_list(pid, head_ptr, len_ptr);
            BREAK(_return(n, ret));
        }
        case SYS_splice:
            break;
        case SYS_tee:
            break;
        case SYS_sync_file_range:
            break;
        case SYS_vmsplice:
            break;
        case SYS_move_pages:
            break;
        case SYS_utimensat:
        {
            int dirfd = (int)x1;
            const char* pathname = (const char*)x2;
            const struct timespec* times = (const struct timespec*)x3;
            int flags = (int)x4;
            long ret;

            _strace(
                n,
                "dirfd=%d pathname=%s times=%p flags=%o",
                dirfd,
                pathname,
                times,
                flags);

            ret = myst_syscall_utimensat(dirfd, pathname, times, flags);
            BREAK(_return(n, ret));
        }
        case SYS_epoll_pwait:
        {
            int epfd = (int)x1;
            struct epoll_event* events = (struct epoll_event*)x2;
            int maxevents = (int)x3;
            int timeout = (int)x4;
            const sigset_t* sigmask = (const sigset_t*)x5;
            long ret;

            _strace(
                n,
                "edpf=%d events=%p maxevents=%d timeout=%d sigmask=%p",
                epfd,
                events,
                maxevents,
                timeout,
                sigmask);

            /* ATTN: ignore sigmask */
            ret = myst_syscall_epoll_wait(epfd, events, maxevents, timeout);
            BREAK(_return(n, ret));
        }
        case SYS_signalfd:
            break;
        case SYS_timerfd_create:
            break;
        case SYS_eventfd:
            break;
        case SYS_fallocate:
        {
            int fd = (int)x1;
            int mode = (int)x2;
            off_t offset = (off_t)x3;
            off_t len = (off_t)x4;

            _strace(
                n, "fd=%d mode=%d offset=%ld len=%ld", fd, mode, offset, len);

            /* ATTN: treated as advisory only */
            BREAK(_return(n, 0));
        }
        case SYS_timerfd_settime:
            break;
        case SYS_timerfd_gettime:
            break;
        case SYS_accept4:
        {
            int sockfd = (int)x1;
            struct sockaddr* addr = (struct sockaddr*)x2;
            socklen_t* addrlen = (socklen_t*)x3;
            int flags = (int)x4;
            long ret;
            char addrstr[MAX_IPADDR_LEN];

            ECHECK(_socketaddr_to_str(addr, addrstr, MAX_IPADDR_LEN));

            _strace(
                n,
                "sockfd=%d addr=%s addrlen=%p flags=%x",
                sockfd,
                addrstr,
                addrlen,
                flags);

            ret = myst_syscall_accept4(sockfd, addr, addrlen, flags);
            BREAK(_return(n, ret));
        }
        case SYS_signalfd4:
            break;
        case SYS_eventfd2:
            break;
        case SYS_epoll_create1:
        {
            int flags = (int)x1;

            _strace(n, "flags=%d", flags);
            BREAK(_return(n, myst_syscall_epoll_create1(flags)));
        }
        case SYS_pipe2:
        {
            int* pipefd = (int*)x1;
            int flags = (int)x2;
            long ret;

            _strace(n, "pipefd=%p flags=%0o", pipefd, flags);
            ret = myst_syscall_pipe2(pipefd, flags);

            if (__options.trace_syscalls)
                myst_eprintf("    pipefd[]=[%d:%d]\n", pipefd[0], pipefd[1]);

            BREAK(_return(n, ret));
        }
        case SYS_inotify_init1:
        {
            int flags = (int)x1;

            _strace(n, "flags=%x", flags);

            long ret = myst_syscall_inotify_init1(flags);
            BREAK(_return(n, ret));
        }
        case SYS_preadv:
            break;
        case SYS_pwritev:
            break;
        case SYS_rt_tgsigqueueinfo:
            break;
        case SYS_perf_event_open:
            break;
        case SYS_recvmmsg:
            break;
        case SYS_fanotify_init:
            break;
        case SYS_fanotify_mark:
            break;
        case SYS_prlimit64:
        {
            int pid = (int)x1;
            int resource = (int)x2;
            struct rlimit* new_rlim = (struct rlimit*)x3;
            struct rlimit* old_rlim = (struct rlimit*)x4;

            _strace(
                n,
                "pid=%d, resource=%d, new_rlim=%p, old_rlim=%p",
                pid,
                resource,
                new_rlim,
                old_rlim);

            int ret = myst_syscall_prlimit64(pid, resource, new_rlim, old_rlim);
            BREAK(_return(n, ret));
        }
        case SYS_name_to_handle_at:
            break;
        case SYS_open_by_handle_at:
            break;
        case SYS_clock_adjtime:
            break;
        case SYS_syncfs:
            break;
        case SYS_sendmmsg:
            break;
        case SYS_setns:
            break;
        case SYS_getcpu:
        {
            unsigned* cpu = (unsigned*)x1;
            unsigned* node = (unsigned*)x2;
            struct getcpu_cache* tcache = (struct getcpu_cache*)x3;
            long ret;

            _strace(n, "cpu=%p node=%p, tcache=%p", cpu, node, tcache);

            ret = myst_syscall_getcpu(cpu, node, tcache);
            BREAK(_return(n, ret));
        }
        case SYS_process_vm_readv:
            break;
        case SYS_process_vm_writev:
            break;
        case SYS_kcmp:
            break;
        case SYS_finit_module:
            break;
        case SYS_sched_setattr:
            break;
        case SYS_sched_getattr:
            break;
        case SYS_renameat2:
            break;
        case SYS_seccomp:
            break;
        case SYS_getrandom:
        {
            void* buf = (void*)x1;
            size_t buflen = (size_t)x2;
            unsigned int flags = (unsigned int)x3;

            _strace(n, "buf=%p buflen=%zu flags=%d", buf, buflen, flags);

            BREAK(_return(n, myst_syscall_getrandom(buf, buflen, flags)));
        }
        case SYS_memfd_create:
            break;
        case SYS_kexec_file_load:
            break;
        case SYS_bpf:
            break;
        case SYS_execveat:
            break;
        case SYS_userfaultfd:
            break;
        case SYS_membarrier:
        {
            int cmd = (int)x1;
            int flags = (int)x2;

            _strace(n, "cmd=%d flags=%d", cmd, flags);
            // bz
            // myst_barrier();
            if (cmd == 0)
            {
                BREAK(_return(n, -ENOSYS));
            }
            else
            {
                BREAK(_return(n, -ENOSYS));
            }
            // BREAK(_return(n, 0));
            // bz
        }
        case SYS_mlock2:
            break;
        case SYS_copy_file_range:
            break;
        case SYS_preadv2:
            break;
        case SYS_pwritev2:
            break;
        case SYS_pkey_mprotect:
            break;
        case SYS_pkey_alloc:
            break;
        case SYS_pkey_free:
            break;
        case SYS_statx:
            break;
        case SYS_io_pgetevents:
            break;
        case SYS_rseq:
            break;
        case SYS_bind:
        {
            int sockfd = (int)x1;
            const struct sockaddr* addr = (const struct sockaddr*)x2;
            socklen_t addrlen = (socklen_t)x3;
            long ret;
            char addrstr[MAX_IPADDR_LEN];

            ECHECK(_socketaddr_to_str(addr, addrstr, MAX_IPADDR_LEN));

            _strace(
                n, "sockfd=%d addr=%s addrlen=%u", sockfd, addrstr, addrlen);

            ret = myst_syscall_bind(sockfd, addr, addrlen);
            BREAK(_return(n, ret));
        }
        case SYS_connect:
        {
            /* connect() and bind() have the same parameters */
            int sockfd = (int)x1;
            const struct sockaddr* addr = (const struct sockaddr*)x2;
            socklen_t addrlen = (socklen_t)x3;
            long ret;
            char addrstr[MAX_IPADDR_LEN];

            ECHECK(_socketaddr_to_str(addr, addrstr, MAX_IPADDR_LEN));

            _strace(
                n,
                "sockfd=%d addrlen=%u family=%u ip=%s",
                sockfd,
                addrlen,
                addr->sa_family,
                addrstr);

            ret = myst_syscall_connect(sockfd, addr, addrlen);
            BREAK(_return(n, ret));
        }
        case SYS_recvfrom:
        {
            int sockfd = (int)x1;
            void* buf = (void*)x2;
            size_t len = (size_t)x3;
            int flags = (int)x4;
            struct sockaddr* src_addr = (struct sockaddr*)x5;
            socklen_t* addrlen = (socklen_t*)x6;
            long ret = 0;
            char addrstr[MAX_IPADDR_LEN];

            ECHECK(_socketaddr_to_str(src_addr, addrstr, MAX_IPADDR_LEN));

            _strace(
                n,
                "sockfd=%d buf=%p len=%zu flags=%d src_addr=%s addrlen=%p",
                sockfd,
                buf,
                len,
                flags,
                addrstr,
                addrlen);

#ifdef MYST_NO_RECVMSG_MITIGATION
            ret = myst_syscall_recvfrom(
                sockfd, buf, len, flags, src_addr, addrlen);
#else  /* MYST_NO_RECVMSG_WORKAROUND */
            /* ATTN: this mitigation introduces a severe performance penalty */
            // This mitigation works around a problem with a certain
            // application that fails handle EGAIN. This should be removed
            // when possible.
            for (size_t i = 0; i < 10; i++)
            {
                ret = myst_syscall_recvfrom(
                    sockfd, buf, len, flags, src_addr, addrlen);

                if (ret != -EAGAIN)
                    break;

                {
                    struct timespec req;
                    req.tv_sec = 0;
                    req.tv_nsec = 1000000000 / 10;
                    long args[6];
                    args[0] = (long)&req;
                    args[1] = (long)NULL;
                    _forward_syscall(SYS_nanosleep, args);
                    continue;
                }
            }
#endif /* MYST_NO_RECVMSG_WORKAROUND */
            BREAK(_return(n, ret));
        }
        case SYS_sendto:
        {
            int sockfd = (int)x1;
            void* buf = (void*)x2;
            size_t len = (size_t)x3;
            int flags = (int)x4;
            struct sockaddr* dest_addr = (struct sockaddr*)x5;
            socklen_t addrlen = (socklen_t)x6;
            long ret = 0;
            char addrstr[MAX_IPADDR_LEN];

            ECHECK(_socketaddr_to_str(dest_addr, addrstr, MAX_IPADDR_LEN));

            _strace(
                n,
                "sockfd=%d buf=%p len=%zu flags=%d dest_addr=%s addrlen=%u",
                sockfd,
                buf,
                len,
                flags,
                addrstr,
                addrlen);

            ret = myst_syscall_sendto(
                sockfd, buf, len, flags, dest_addr, addrlen);

            BREAK(_return(n, ret));
        }
        case SYS_socket:
        {
            int domain = (int)x1;
            int type = (int)x2;
            int protocol = (int)x3;
            long ret;

            _strace(n, "domain=%d type=%d protocol=%d", domain, type, protocol);

            ret = myst_syscall_socket(domain, type, protocol);
            BREAK(_return(n, ret));
        }
        case SYS_accept:
        {
            int sockfd = (int)x1;
            struct sockaddr* addr = (struct sockaddr*)x2;
            socklen_t* addrlen = (socklen_t*)x3;
            long ret;
            char addrstr[MAX_IPADDR_LEN];

            ECHECK(_socketaddr_to_str(addr, addrstr, MAX_IPADDR_LEN));

            _strace(
                n, "sockfd=%d addr=%s addrlen=%p", sockfd, addrstr, addrlen);

            ret = myst_syscall_accept4(sockfd, addr, addrlen, 0);
            BREAK(_return(n, ret));
        }
        case SYS_sendmsg:
        {
            int sockfd = (int)x1;
            const struct msghdr* msg = (const struct msghdr*)x2;
            int flags = (int)x3;
            long ret;

            _strace(n, "sockfd=%d msg=%p flags=%d", sockfd, msg, flags);

            ret = myst_syscall_sendmsg(sockfd, msg, flags);
            BREAK(_return(n, ret));
        }
        case SYS_recvmsg:
        {
            int sockfd = (int)x1;
            struct msghdr* msg = (struct msghdr*)x2;
            int flags = (int)x3;
            long ret;

            _strace(n, "sockfd=%d msg=%p flags=%d", sockfd, msg, flags);

            ret = myst_syscall_recvmsg(sockfd, msg, flags);
            BREAK(_return(n, ret));
        }
        case SYS_shutdown:
        {
            int sockfd = (int)x1;
            int how = (int)x2;
            long ret;

            _strace(n, "sockfd=%d how=%d", sockfd, how);

            ret = myst_syscall_shutdown(sockfd, how);
            BREAK(_return(n, ret));
        }
        case SYS_listen:
        {
            int sockfd = (int)x1;
            int backlog = (int)x2;
            long ret;

            _strace(n, "sockfd=%d backlog=%d", sockfd, backlog);

            ret = myst_syscall_listen(sockfd, backlog);
            BREAK(_return(n, ret));
        }
        case SYS_getsockname:
        {
            int sockfd = (int)x1;
            struct sockaddr* addr = (struct sockaddr*)x2;
            socklen_t* addrlen = (socklen_t*)x3;
            long ret;
            char addrstr[MAX_IPADDR_LEN];

            ECHECK(_socketaddr_to_str(addr, addrstr, MAX_IPADDR_LEN));

            _strace(
                n, "sockfd=%d addr=%s addrlen=%p", sockfd, addrstr, addrlen);

            ret = myst_syscall_getsockname(sockfd, addr, addrlen);
            BREAK(_return(n, ret));
        }
        case SYS_getpeername:
        {
            int sockfd = (int)x1;
            struct sockaddr* addr = (struct sockaddr*)x2;
            socklen_t* addrlen = (socklen_t*)x3;
            long ret;
            char addrstr[MAX_IPADDR_LEN];

            ECHECK(_socketaddr_to_str(addr, addrstr, MAX_IPADDR_LEN));

            _strace(
                n, "sockfd=%d addr=%s addrlen=%p", sockfd, addrstr, addrlen);

            ret = myst_syscall_getpeername(sockfd, addr, addrlen);
            BREAK(_return(n, ret));
        }
        case SYS_socketpair:
        {
            int domain = (int)x1;
            int type = (int)x2;
            int protocol = (int)x3;
            int* sv = (int*)x4;
            long ret;

            _strace(
                n,
                "domain=%d type=%d protocol=%d sv=%p",
                domain,
                type,
                protocol,
                sv);

            ret = myst_syscall_socketpair(domain, type, protocol, sv);
            BREAK(_return(n, ret));
        }
        case SYS_setsockopt:
        {
            int sockfd = (int)x1;
            int level = (int)x2;
            int optname = (int)x3;
            const void* optval = (const void*)x4;
            socklen_t optlen = (socklen_t)x5;
            long ret;

            _strace(
                n,
                "sockfd=%d level=%d optname=%d optval=%p optlen=%u",
                sockfd,
                level,
                optname,
                optval,
                optlen);

            ret =
                myst_syscall_setsockopt(sockfd, level, optname, optval, optlen);
            BREAK(_return(n, ret));
        }
        case SYS_getsockopt:
        {
            int sockfd = (int)x1;
            int level = (int)x2;
            int optname = (int)x3;
            void* optval = (void*)x4;
            socklen_t* optlen = (socklen_t*)x5;
            long ret;

            _strace(
                n,
                "sockfd=%d level=%d optname=%d optval=%p optlen=%p",
                sockfd,
                level,
                optname,
                optval,
                optlen);

            ret =
                myst_syscall_getsockopt(sockfd, level, optname, optval, optlen);
            BREAK(_return(n, ret));
        }
        case SYS_sendfile:
        {
            int out_fd = (int)x1;
            int in_fd = (int)x2;
            off_t* offset = (off_t*)x3;
            size_t count = (size_t)x4;
            off_t off = offset ? *offset : 0;

            _strace(
                n,
                "out_fd=%d in_fd=%d offset=%p *offset=%ld count=%zu",
                out_fd,
                in_fd,
                offset,
                off,
                count);

            long ret = myst_syscall_sendfile(out_fd, in_fd, offset, count);
            BREAK(_return(n, ret));
            break;
        }
        /* forward Open Enclave extensions to the target */
        case SYS_myst_oe_get_report_v2:
        case SYS_myst_oe_free_report:
        case SYS_myst_oe_get_target_info_v2:
        case SYS_myst_oe_free_target_info:
        case SYS_myst_oe_parse_report:
        case SYS_myst_oe_verify_report:
        case SYS_myst_oe_get_seal_key_by_policy_v2:
        case SYS_myst_oe_get_public_key_by_policy:
        case SYS_myst_oe_get_public_key:
        case SYS_myst_oe_get_private_key_by_policy:
        case SYS_myst_oe_get_private_key:
        case SYS_myst_oe_free_key:
        case SYS_myst_oe_get_seal_key_v2:
        case SYS_myst_oe_free_seal_key:
        case SYS_myst_oe_generate_attestation_certificate:
        case SYS_myst_oe_free_attestation_certificate:
        case SYS_myst_oe_verify_attestation_certificate:
        case SYS_myst_oe_result_str:
        {
            _strace(n, "forwarded");
            BREAK(_return(n, _forward_syscall(n, params)));
        }
        default:
        {
            myst_panic("unknown syscall: %s(): %ld", syscall_str(n), n);
        }
    }

    myst_panic("unhandled syscall: %s()", syscall_str(n));

done:

    /* ---------- running target thread descriptor ---------- */

    /* the C-runtime must execute on its own thread descriptor */
    if (crt_td)
        myst_set_fsbase(crt_td);

    myst_times_leave_kernel();

    // Process signals pending for this thread, if there is any.
    myst_signal_process(thread);

    return syscall_ret;
}
#pragma GCC diagnostic pop

long myst_syscall(long n, long params[6])
{
    long ret;
    myst_kstack_t* kstack;

    if (!(kstack = myst_get_kstack()))
        myst_panic("no more kernel stacks");

    syscall_args_t args = {.n = n, .params = params, .kstack = kstack};
    ret = myst_call_on_stack(myst_kstack_end(kstack), _syscall, &args);
    myst_put_kstack(kstack);

    return ret;
}

/*
**==============================================================================
**
** syscalls
**
**==============================================================================
*/

static myst_spinlock_t _get_time_lock = MYST_SPINLOCK_INITIALIZER;
static myst_spinlock_t _set_time_lock = MYST_SPINLOCK_INITIALIZER;

long myst_syscall_clock_gettime(clockid_t clk_id, struct timespec* tp)
{
    if (!tp)
        return -EFAULT;

    if (clk_id < 0)
    {
        // ATTN: Support Dynamic clocks
        if (IS_DYNAMIC_CLOCK(clk_id))
            return -ENOTSUP;
        else
            return myst_times_get_cpu_clock_time(clk_id, tp);
    }

    if (clk_id == CLOCK_PROCESS_CPUTIME_ID)
    {
        long nanoseconds = myst_times_process_time();
        tp->tv_sec = nanoseconds / NANO_IN_SECOND;
        tp->tv_nsec = nanoseconds % NANO_IN_SECOND;
        return 0;
    }
    if (clk_id == CLOCK_THREAD_CPUTIME_ID)
    {
        long nanoseconds = myst_times_thread_time();
        tp->tv_sec = nanoseconds / NANO_IN_SECOND;
        tp->tv_nsec = nanoseconds % NANO_IN_SECOND;
        return 0;
    }

    myst_spin_lock(&_get_time_lock);
    long params[6] = {(long)clk_id, (long)tp};
    long ret = myst_tcall(MYST_TCALL_CLOCK_GETTIME, params);
    myst_spin_unlock(&_get_time_lock);
    return ret;
}

long myst_syscall_clock_settime(clockid_t clk_id, struct timespec* tp)
{
    long params[6] = {(long)clk_id, (long)tp};
    myst_spin_lock(&_set_time_lock);
    long ret = myst_tcall(MYST_TCALL_CLOCK_SETTIME, params);
    myst_spin_unlock(&_set_time_lock);
    return ret;
}

long myst_syscall_gettimeofday(struct timeval* tv, struct timezone* tz)
{
    (void)tz;
    struct timespec tp = {0};
    if (tv == NULL)
        return 0;

    long ret = myst_syscall_clock_gettime(CLOCK_REALTIME, &tp);
    if (ret == 0)
    {
        tv->tv_sec = tp.tv_sec;
        tv->tv_usec = tp.tv_nsec / 1000;
    }
    return ret;
}

long myst_syscall_time(time_t* tloc)
{
    struct timespec tp = {0};
    long ret = myst_syscall_clock_gettime(CLOCK_REALTIME, &tp);
    if (ret == 0)
    {
        if (tloc != NULL)
            *tloc = tp.tv_sec;
        ret = tp.tv_sec;
    }
    return ret;
}

long myst_syscall_clock_getres(clockid_t clk_id, struct timespec* res)
{
    long params[6] = {(long)clk_id, (long)res};
    long ret = myst_tcall(MYST_TCALL_CLOCK_GETRES, params);
    return ret;
}

long myst_syscall_tgkill(int tgid, int tid, int sig)
{
    long ret = 0;
    myst_thread_t* thread = myst_thread_self();
    myst_thread_t* target = myst_find_thread(tid);

    if (target == NULL)
        ERAISE(-ESRCH);

    // Only allow a thread to kill other threads in the same group.
    if (tgid != thread->pid)
        ERAISE(-EINVAL);

    siginfo_t* siginfo = calloc(1, sizeof(siginfo_t));
    siginfo->si_code = SI_TKILL;
    siginfo->si_signo = sig;
    myst_signal_deliver(target, sig, siginfo);

done:
    return ret;
}

long myst_syscall_kill(int pid, int sig)
{
    long ret = 0;
    myst_thread_t* thread = myst_thread_self();
    myst_thread_t* process_thread = myst_find_process_thread(thread);

    myst_spin_lock(&myst_process_list_lock);

    // If not this thread search back through list of processes
    while ((process_thread->pid != pid) &&
           (process_thread->main.prev_process_thread != NULL))
    {
        process_thread = process_thread->main.prev_process_thread;
    }

    // If still not found search forwards through processes
    if (process_thread->pid != pid)
    {
        process_thread = process_thread;

        while ((process_thread->pid != pid) &&
               (process_thread->main.next_process_thread != NULL))
        {
            process_thread = process_thread->main.next_process_thread;
        }
    }

    myst_spin_unlock(&myst_process_list_lock);

    // Did we finally find it?
    if (process_thread->pid == pid)
    {
        // Deliver signal
        siginfo_t* siginfo = calloc(1, sizeof(siginfo_t));
        siginfo->si_code = SI_USER;
        siginfo->si_signo = sig;
        siginfo->si_pid = thread->pid;
        siginfo->si_uid = MYST_DEFAULT_UID;

        ret = myst_signal_deliver(process_thread, sig, siginfo);
    }
    else
        ERAISE(-ESRCH);

done:
    return ret;
}

long myst_syscall_isatty(int fd)
{
    long params[6] = {(long)fd};
    return myst_tcall(MYST_TCALL_ISATTY, params);
}

long myst_syscall_add_symbol_file(
    const char* path,
    const void* text,
    size_t text_size)
{
    long ret = 0;
    void* file_data = NULL;
    size_t file_size;
    long params[6] = {0};

    ECHECK(myst_load_file(path, &file_data, &file_size));

    params[0] = (long)file_data;
    params[1] = (long)file_size;
    params[2] = (long)text;
    params[3] = (long)text_size;

    ECHECK(myst_tcall(MYST_TCALL_ADD_SYMBOL_FILE, params));

done:

    if (file_data)
        free(file_data);

    return ret;
}

long myst_syscall_load_symbols(void)
{
    long params[6] = {0};
    return myst_tcall(MYST_TCALL_LOAD_SYMBOLS, params);
}

long myst_syscall_unload_symbols(void)
{
    long params[6] = {0};
    return myst_tcall(MYST_TCALL_UNLOAD_SYMBOLS, params);
}<|MERGE_RESOLUTION|>--- conflicted
+++ resolved
@@ -2618,12 +2618,9 @@
     if (pid < 0 || !mask)
         ERAISE(-EINVAL);
 
-<<<<<<< HEAD
     if (mask)
         memset(mask, 0, cpusetsize);
 
-=======
->>>>>>> 14266fcb
     if (pid != 0)
     {
         myst_thread_t* thread = myst_find_thread(pid);
@@ -2637,7 +2634,6 @@
     long params[6] = {(long)pid, (long)cpusetsize, (long)mask};
     ECHECK((ret = myst_tcall(SYS_sched_getaffinity, params)));
 
-<<<<<<< HEAD
 #ifdef UNIPROCESSOR
 
     /* clear all but the first CPU */
@@ -2650,8 +2646,6 @@
 
 #endif /* UNIPROCESSOR */
 
-=======
->>>>>>> 14266fcb
 done:
     return ret;
 }
@@ -2668,7 +2662,6 @@
     long params[6] = {(long)cpu, (long)node, (long)tcache};
     ECHECK((ret = myst_tcall(SYS_getcpu, params)));
 
-<<<<<<< HEAD
 #ifdef UNIPROCESSOR
 
     if (cpu)
@@ -2679,8 +2672,6 @@
 
 #endif /* UNIPROCESSOR */
 
-=======
->>>>>>> 14266fcb
 done:
     return ret;
 }
